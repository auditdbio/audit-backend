--- conflicted
+++ resolved
@@ -26,15 +26,9 @@
     }
 }
 
-<<<<<<< HEAD
-#[get("/api/my_user")]
-pub async fn my_user(context: GeneralContext) -> error::Result<HttpResponse> {
-    let user = UserService::new(context).my_user().await?;
-=======
 #[get("/user/{id}")]
 pub async fn find_user(context: GeneralContext, id: Path<String>) -> error::Result<HttpResponse> {
     let user = UserService::new(context).find(id.parse()?).await?;
->>>>>>> 6c62bd09
     if let Some(user) = user {
         Ok(HttpResponse::Ok().json(user))
     } else {
@@ -42,15 +36,9 @@
     }
 }
 
-<<<<<<< HEAD
-#[get("/api/user/{id}")]
-pub async fn find_user(context: GeneralContext, id: Path<String>) -> error::Result<HttpResponse> {
-    let user = UserService::new(context).find(id.parse()?).await?;
-=======
-#[get("/user/my_user")]
+#[get("/my_user")]
 pub async fn my_user(context: GeneralContext) -> error::Result<HttpResponse> {
     let user = UserService::new(context).my_user().await?;
->>>>>>> 6c62bd09
     if let Some(user) = user {
         Ok(HttpResponse::Ok().json(user))
     } else {
@@ -58,58 +46,7 @@
     }
 }
 
-<<<<<<< HEAD
-#[post("/api/user/{id}/linked_account")]
-pub async fn add_linked_account(
-    context: GeneralContext,
-    id: Path<String>,
-    Json(data): Json<AddLinkedAccount>,
-) -> error::Result<Json<PublicLinkedAccount>> {
-    Ok(Json(
-        UserService::new(context).create_linked_account(id.parse()?, data).await?
-    ))
-}
-
-#[patch("/api/user/{id}/linked_account/{account_id}")]
-pub async fn patch_linked_account(
-    context: GeneralContext,
-    id: Path<(String, String)>,
-    Json(data): Json<UpdateLinkedAccount>,
-) -> error::Result<Json<PublicLinkedAccount>> {
-    Ok(Json(
-        UserService::new(context)
-            .change_linked_account(id.0.parse()?, id.1.clone(), data)
-            .await?
-    ))
-}
-
-#[delete("/api/user/{id}/linked_account/{account_id}")]
-pub async fn delete_linked_account(
-    context: GeneralContext,
-    id: Path<(String, String)>,
-) -> error::Result<Json<PublicLinkedAccount>> {
-    Ok(Json(
-        UserService::new(context)
-            .delete_linked_account(id.0.parse()?, id.1.clone())
-            .await?
-    ))
-}
-
-#[post("/api/user/{id}/wallet")]
-pub async fn add_wallet(
-    context: GeneralContext,
-    id: Path<String>,
-    Json(data): Json<AddWallet>,
-) -> error::Result<Json<PublicLinkedAccount>> {
-    Ok(Json(
-        UserService::new(context).add_wallet(id.parse()?, data).await?
-    ))
-}
-
-#[patch("/api/user/{id}")]
-=======
 #[patch("/user/{id}")]
->>>>>>> 6c62bd09
 pub async fn change_user(
     context: GeneralContext,
     id: Path<String>,
@@ -130,7 +67,54 @@
     Ok(Json(UserService::new(context).delete(id.parse()?).await?))
 }
 
-#[get("/api/github/{path:.*}")]
+#[post("/user/{id}/linked_account")]
+pub async fn add_linked_account(
+    context: GeneralContext,
+    id: Path<String>,
+    Json(data): Json<AddLinkedAccount>,
+) -> error::Result<Json<PublicLinkedAccount>> {
+    Ok(Json(
+        UserService::new(context).create_linked_account(id.parse()?, data).await?
+    ))
+}
+
+#[patch("/user/{id}/linked_account/{account_id}")]
+pub async fn patch_linked_account(
+    context: GeneralContext,
+    id: Path<(String, String)>,
+    Json(data): Json<UpdateLinkedAccount>,
+) -> error::Result<Json<PublicLinkedAccount>> {
+    Ok(Json(
+        UserService::new(context)
+            .change_linked_account(id.0.parse()?, id.1.clone(), data)
+            .await?
+    ))
+}
+
+#[delete("/user/{id}/linked_account/{account_id}")]
+pub async fn delete_linked_account(
+    context: GeneralContext,
+    id: Path<(String, String)>,
+) -> error::Result<Json<PublicLinkedAccount>> {
+    Ok(Json(
+        UserService::new(context)
+            .delete_linked_account(id.0.parse()?, id.1.clone())
+            .await?
+    ))
+}
+
+#[post("/user/{id}/wallet")]
+pub async fn add_wallet(
+    context: GeneralContext,
+    id: Path<String>,
+    Json(data): Json<AddWallet>,
+) -> error::Result<Json<PublicLinkedAccount>> {
+    Ok(Json(
+        UserService::new(context).add_wallet(id.parse()?, data).await?
+    ))
+}
+
+#[get("/github/{path:.*}")]
 pub async fn proxy_github_api(
     context: GeneralContext,
     path: Path<String>,
