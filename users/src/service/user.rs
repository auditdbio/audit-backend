--- conflicted
+++ resolved
@@ -7,7 +7,7 @@
     entities::user::{PublicUser, User},
     error::{self, AddCode},
 };
-use mongodb::bson::{oid::ObjectId, Bson, doc};
+use mongodb::bson::{oid::ObjectId, Bson};
 
 use rand::{distributions::Alphanumeric, Rng};
 use serde::{Deserialize, Serialize};
@@ -67,16 +67,18 @@
         Ok(Some(user.into()))
     }
 
-<<<<<<< HEAD
     pub async fn find_by_email(&self, email: String) -> error::Result<Option<User<ObjectId>>> {
-        let users = self.context.try_get_repository::<User<ObjectId>>()?;
-
-        let Some(user) = users
-            .find("email", &Bson::String(email).clone())
-            .await?
-        else {
-            return Ok(None);
-        };
+        let auth = self.context.auth();
+
+        let users = self.context.try_get_repository::<User<ObjectId>>()?;
+
+        let Some(user) = users.find("email", &email.into()).await? else {
+            return Ok(None);
+        };
+
+        if !Read.get_access(&auth, &user) {
+            return Err(anyhow::anyhow!("User is not available to read this user").code(403));
+        }
 
         Ok(Some(user))
     }
@@ -112,22 +114,6 @@
         }
 
         Ok(Some(user))
-=======
-    pub async fn find_by_email(&self, email: String) -> error::Result<Option<PublicUser>> {
-        let auth = self.context.auth();
-
-        let users = self.context.try_get_repository::<User<ObjectId>>()?;
-
-        let Some(user) = users.find("email", &email.into()).await? else {
-            return Ok(None);
-        };
-
-        if !Read.get_access(&auth, &user) {
-            return Err(anyhow::anyhow!("User is not available to read this user").code(403));
-        }
-
-        Ok(Some(user.into()))
->>>>>>> fe7a4f31
     }
 
     pub async fn my_user(&self) -> error::Result<Option<User<String>>> {
