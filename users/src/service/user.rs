--- conflicted
+++ resolved
@@ -95,8 +95,6 @@
         }
 
         if let Some(mut password) = change.password {
-<<<<<<< HEAD
-=======
             let Some(current_password) = change.current_password else {
                 return Err(anyhow::anyhow!("Current password is required").code(400));
             };
@@ -105,7 +103,6 @@
                 return Err(anyhow::anyhow!("You wrote old password incorrectly.").code(403));
             }
 
->>>>>>> ea536c49
             let salt: String = rand::thread_rng()
                 .sample_iter(&Alphanumeric)
                 .take(10)
