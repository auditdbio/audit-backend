use actix_web::HttpRequest;
use chrono::Utc;
use common::{
    access_rules::AccessRules,
    api::{
        self,
        badge::{BadgePayload, get_badge},
        codes::post_code,
        user::CreateUser,
        linked_accounts::{
            LinkedService, GithubUserEmails,
            GetGithubAccessToken, GithubAccessResponse,
            GithubUserData, AddLinkedAccount,
            UpdateLinkedAccount,
        },
    },
    auth::Auth,
    context::GeneralContext,
    entities::{
        letter::CreateLetter,
        user::{LinkedAccount, User, UserLogin},
    },
    error::{self, AddCode},
    repository::Entity,
<<<<<<< HEAD
    services::{FRONTEND, MAIL_SERVICE, PROTOCOL, USERS_SERVICE},
=======
    services::{API_PREFIX, FRONTEND, MAIL_SERVICE, PROTOCOL, USERS_SERVICE},
>>>>>>> 6c62bd09
};
use mongodb::bson::{Bson, oid::ObjectId};
use rand::{distributions::Alphanumeric, Rng};
use reqwest::{Client, header};
use serde::{Deserialize, Serialize};
<<<<<<< HEAD
=======

>>>>>>> 6c62bd09
use std::env::var;

extern crate crypto;
use crypto::{ buffer, aes, blockmodes };
use crypto::buffer::{ ReadBuffer, WriteBuffer, BufferResult };

use super::user::UserService;

lazy_static::lazy_static! {
    static ref ADMIN_CREATION_PASSWORD: String = std::env::var("ADMIN_CREATION_PASSWORD").unwrap();
}

pub struct AuthService {
    context: GeneralContext,
}

#[derive(Debug, Serialize, Deserialize)]
pub struct Login {
    pub email: String,
    pub password: String,
}

#[derive(Debug, Serialize, Deserialize)]
pub struct Token {
    pub token: String,
    pub user: UserLogin,
}

#[derive(Debug, Clone, Serialize, Deserialize)]
pub struct Link {
    pub user: User<ObjectId>,
    pub code: String,
    pub secret: Option<String>,
}

impl Entity for Link {
    fn id(&self) -> ObjectId {
        ObjectId::new()
    }
}

#[derive(Debug, Clone, Serialize, Deserialize)]
pub struct Code {
    pub code: String,
    pub user: ObjectId,
}

impl Entity for Code {
    fn id(&self) -> ObjectId {
        self.user
    }
}

#[derive(Debug, Clone, Serialize, Deserialize)]
pub struct ChangePasswordData {
    pub code: String,
    pub password: String,
}

pub struct ChangePassword;

impl<'b> AccessRules<String, &'b User<ObjectId>> for ChangePassword {
    fn get_access(&self, new_password: String, user: &'b User<ObjectId>) -> bool {
        AuthService::request_access(new_password, &user.password, &user.salt)
    }
}

#[derive(Debug, Clone, Serialize, Deserialize)]
pub struct TokenResponce {
    pub token: String,
}

impl AuthService {
    pub fn new(context: GeneralContext) -> Self {
        Self { context }
    }

    fn request_access(mut auth_password: String, correct_password: &String, salt: &str) -> bool {
        auth_password.push_str(salt);
        &sha256::digest(auth_password) == correct_password
    }

    pub async fn login(&self, login: &Login) -> error::Result<Token> {
        let users = self.context.try_get_repository::<User<ObjectId>>()?;

        let Some(user) = users
            .find("email", &Bson::String(login.email.clone()))
            .await?
        else {
            return Err(anyhow::anyhow!("No user found").code(404));
        };

        if let Some(is_passwordless) = user.is_passwordless {
            if is_passwordless {
                return Err(anyhow::anyhow!("Incorrect password").code(401));
            }
        }

        if !Self::request_access(login.password.clone(), &user.password, &user.salt) {
            return Err(anyhow::anyhow!("Incorrect password").code(401));
        }

        let auth = if user.is_admin {
            Auth::Admin(user.id)
        } else {
            Auth::User(user.id)
        };

        Ok(Token {
            user: UserLogin::from(user),
            token: auth.to_token()?,
        })
    }

    pub async fn authentication(
        &self,
        mut user: CreateUser,
        mut verify_email: bool,
    ) -> error::Result<User<String>> {
        if let Some(secret) = &user.secret {
            log::info!("Secret: {}", secret);
            let payload: BadgePayload = serde_json::from_str(
                &api::codes::get_code(&self.context, secret.clone())
                    .await?
                    .unwrap(),
            )?;

            verify_email &= payload.email != user.email;
        }

        let is_admin: bool =
            user.admin_creation_password == Some(ADMIN_CREATION_PASSWORD.to_string());

        let users = self.context.try_get_repository::<User<ObjectId>>()?;

        let links = self.context.try_get_repository::<Link>()?;

        if users
            .find("email", &Bson::String(user.email.clone()))
            .await?
            .is_some()
            || links
                .find("user.email", &Bson::String(user.email.clone()))
                .await?
                .is_some()
        {
            return Err(anyhow::anyhow!("User with email already exists").code(409));
        }

        let code: String = rand::thread_rng()
            .sample_iter(&Alphanumeric)
            .take(10)
            .map(char::from)
            .collect();

        if verify_email {
            let message = include_str!("../../templates/link.txt")
                .to_string()
                .replace(
                    "{link}",
                    format!(
                        "{}://{}/{}/auth/verify/{}",
                        PROTOCOL.as_str(),
                        USERS_SERVICE.as_str(),
                        API_PREFIX.as_str(),
                        code
                    )
                    .as_str(),
                );

            let letter = CreateLetter {
                email: user.email.clone(),
                message,
                subject: "Registration at auditdb.io".to_string(),
                recipient_id: None,
                recipient_name: Some(user.name.clone()),
            };

            self.context
                .make_request()
                .auth(self.context.server_auth())
                .post(format!(
                    "{}://{}/{}/mail",
                    PROTOCOL.as_str(),
                    MAIL_SERVICE.as_str(),
                    API_PREFIX.as_str(),
                ))
                .json(&letter)
                .send()
                .await?;
        }

        let salt: String = rand::thread_rng()
            .sample_iter(&Alphanumeric)
            .take(10)
            .map(char::from)
            .collect();

        user.password.push_str(&salt);
        let password = sha256::digest(user.password);

        let new_user = User {
            id: ObjectId::new(),
            name: user.name,
            email: user.email,
            salt,
            password,
            current_role: user.current_role,
            last_modified: Utc::now().timestamp_micros(),
            created_at: Some(Utc::now().timestamp_micros()),
            is_new: true,
            is_admin,
            linked_accounts: user.linked_accounts,
            is_passwordless: user.is_passwordless,
        };

        let link = Link {
            user: new_user,
            code: code.clone(),
            secret: user.secret,
        };

        if verify_email {
            links.insert(&link).await?;
        } else {
            UserService::new(self.context.clone())
                .create(link.user.clone(), link.secret)
                .await?;
        }

        Ok(link.user.stringify())
    }

    pub async fn github_get_user(
        &self,
        data: GetGithubAccessToken,
        current_role: String,
    ) -> error::Result<(CreateUser, LinkedAccount)> {
        let client = Client::new();

        let access_response = client
            .post(format!(
                "https://github.com/login/oauth/access_token?code={}&client_id={}&client_secret={}",
                data.code, data.client_id, data.client_secret,
            ))
            .header(header::ACCEPT, "application/json")
            .send()
            .await?
            .text()
            .await?;

        let access_json: GithubAccessResponse = serde_json::from_str(&access_response)?;
        let access_token = access_json.access_token;

        let user_response = client
            .get("https://api.github.com/user")
            .header(header::ACCEPT, "application/json")
            .header("User-Agent", "auditdbio")
            .bearer_auth(access_token.clone())
            .send()
            .await?
            .text()
            .await?;

        let emails_response = client
            .get("https://api.github.com/user/emails")
            .header(header::ACCEPT, "application/json")
            .header("User-Agent", "auditdbio")
            .bearer_auth(access_token.clone())
            .send()
            .await?
            .text()
            .await?;

        let user_data: GithubUserData = serde_json::from_str(&user_response)?;
        let emails: Vec<GithubUserEmails> = serde_json::from_str(&emails_response)?;

        let Some(email) = emails
            .iter()
            .find(|email| email.primary)
            .map(|email| email.email.to_string())
        else {
            return Err(anyhow::anyhow!("No email found").code(404));
        };

        let key = var("GITHUB_TOKEN_CRYPTO_KEY").unwrap();
        let iv = var("GITHUB_TOKEN_CRYPTO_IV").unwrap();

        let mut encryptor = aes::cbc_encryptor(
            aes::KeySize::KeySize256,
            key.as_bytes(),
            iv.as_bytes(),
            blockmodes::PkcsPadding,
        );

        let mut encrypted_data = Vec::<u8>::new();
        let mut read_buffer = buffer::RefReadBuffer::new(access_token.as_bytes());
        let mut buffer = [0; 4096];
        let mut write_buffer = buffer::RefWriteBuffer::new(&mut buffer);

        loop {
            let result = match encryptor.encrypt(
                &mut read_buffer,
                &mut write_buffer,
                true
            ) {
                Ok(value) => value,
                _ => return Err(anyhow::anyhow!("Encryption error").code(500))
            };

            encrypted_data.extend(write_buffer
                .take_read_buffer()
                .take_remaining()
                .iter()
                .map(|&i| i)
            );

            match result {
                BufferResult::BufferUnderflow => break,
                BufferResult::BufferOverflow => {}
            }
        }

        let linked_account = LinkedAccount {
            id: user_data.id.to_string(),
            name: LinkedService::GitHub,
            email: email.clone(),
            url: user_data.html_url,
            avatar: user_data.avatar_url,
            is_public: false,
            username: user_data.login.clone(),
            token: Some(encrypted_data),
        };

        let user = CreateUser {
            email,
            password: "".to_string(),
            name: user_data.login,
            current_role,
            use_email: None,
            admin_creation_password: None,
            secret: None,
            linked_accounts: Some(vec![linked_account.clone()]),
            is_passwordless: Some(true),
        };

        return Ok((user, linked_account));
    }

    pub async fn github_auth(&self, data: AddLinkedAccount) -> error::Result<Token> {
        let github_auth = GetGithubAccessToken {
            code: data.clone().code,
            client_id: var("GITHUB_CLIENT_ID").unwrap(),
            client_secret: var("GITHUB_CLIENT_SECRET").unwrap(),
        };

        let user_service = UserService::new(self.context.clone());

        let (github_user, linked_account) = self
            .github_get_user(github_auth, data.clone().current_role)
            .await?;

        if let Some(mut user) = user_service
            .find_user_by_linked_account(linked_account.id.clone(), &linked_account.name)
            .await?
        {
            user.current_role = data.clone().current_role;
            let _ = self
                .context
                .make_request()
                .patch(format!(
                    "{}://{}/{}/user/{}",
                    PROTOCOL.as_str(),
                    USERS_SERVICE.as_str(),
                    API_PREFIX.as_str(),
                    user.id
                ))
                .auth(self.context.server_auth())
                .json(&data)
                .send()
                .await
                .unwrap();

<<<<<<< HEAD
            let _ = self.context
                .make_request()
                .patch(format!(
                    "{}://{}/api/user/{}/linked_account/{}",
                    PROTOCOL.as_str(),
                    USERS_SERVICE.as_str(),
                    user.id,
                    linked_account.id.clone(),
=======
            return create_auth_token(&user);
        }

        let existing_email_user = user_service
            .find_by_email(github_user.email.clone())
            .await?;

        if let Some(mut user) = existing_email_user {
            let _ = user_service
                .add_linked_account(user.id, linked_account)
                .await?;

            user.current_role = data.clone().current_role;
            let _ = self
                .context
                .make_request()
                .patch(format!(
                    "{}://{}/{}/user/{}",
                    PROTOCOL.as_str(),
                    USERS_SERVICE.as_str(),
                    API_PREFIX.as_str(),
                    user.id
>>>>>>> 6c62bd09
                ))
                .auth(self.context.server_auth())
                .json(&UpdateLinkedAccount {
                    is_public: None,
                    token: linked_account.token
                })
                .send()
                .await
                .unwrap();

            return create_auth_token(&user);
        }

        let existing_email_user = user_service
            .find_by_email(github_user.email.clone())
            .await?;

        if let Some(user) = existing_email_user {
            if let Some(mut user) = user_service
                .add_linked_account(user.id, linked_account, self.context.server_auth())
                .await?
            {
                user.current_role = data.clone().current_role;
                let _ = self.context
                    .make_request()
                    .patch(format!(
                        "{}://{}/api/user/{}",
                        PROTOCOL.as_str(),
                        USERS_SERVICE.as_str(),
                        user.id
                    ))
                    .auth(self.context.server_auth())
                    .json(&data)
                    .send()
                    .await
                    .unwrap();

                return create_auth_token(&user);
            }
        }

        let verify_email = false;
        let user = self.authentication(github_user.clone(), verify_email)
            .await?;

        create_auth_token(&user.parse())
    }

    pub async fn verify_link(&self, code: String) -> error::Result<bool> {
        let codes = self.context.try_get_repository::<Link>()?;

        // TODO: rewrite this with get_access

        let Some(link) = codes.find("code", &Bson::String(code.clone())).await? else {
            return Ok(false);
        };

        let user = link.user;

        let merge_secret = if let Some(secret) = &link.secret {
            Some(secret.clone())
        } else {
            // get badge by email
            let badge = get_badge(&self.context, user.email.clone()).await?;
            if let Some(badge) = badge {
                let payload = BadgePayload {
                    badge_id: badge.user_id.parse()?,
                    email: badge.contacts.email.unwrap(),
                };

                Some(post_code(&self.context, serde_json::to_string(&payload)?).await?)
            } else {
                None
            }
        };

        UserService::new(self.context.clone())
            .create(user, merge_secret)
            .await?;

        Ok(true)
    }

    pub async fn forgot_password(&self, email: String) -> error::Result<()> {
        let users = self.context.try_get_repository::<User<ObjectId>>()?;

        let Some(user) = users.find("email", &Bson::String(email.clone())).await? else {
            return Err(anyhow::anyhow!("No user found").code(404));
        };

        let code: String = rand::thread_rng()
            .sample_iter(&Alphanumeric)
            .take(10)
            .map(char::from)
            .collect();

        let message = include_str!("../../templates/password_change.txt")
            .to_string()
            .replace(
                "{link}",
                format!(
                    "{}://{}/restore-password/{}",
                    PROTOCOL.as_str(),
                    FRONTEND.as_str(),
                    code
                )
                .as_str(),
            );

        let code = Code {
            code: code.clone(),
            user: user.id,
        };

        let codes = self.context.try_get_repository::<Code>()?;

        codes.insert(&code).await?;

        let letter = CreateLetter {
            email: user.email.clone(),
            message,
            subject: "Password change at auditdb.io".to_string(),
            recipient_id: Some(user.id),
            recipient_name: Some(user.name.clone()),
        };

        self.context
            .make_request()
            .auth(self.context.server_auth())
            .post(format!(
                "{}://{}/{}/mail",
                PROTOCOL.as_str(),
                MAIL_SERVICE.as_str(),
                API_PREFIX.as_str(),
            ))
            .json(&letter)
            .send()
            .await?;

        Ok(())
    }

    pub async fn reset_password(&self, token: ChangePasswordData) -> error::Result<()> {
        let codes = self.context.try_get_repository::<Code>()?;

        let Some(code) = codes
            .find("code", &Bson::String(token.code.clone()))
            .await?
        else {
            return Err(anyhow::anyhow!("No code found").code(404));
        };

        let users = self.context.try_get_repository::<User<ObjectId>>()?;

        let Some(mut user) = users.delete("id", &code.user).await? else {
            return Err(anyhow::anyhow!("No user found").code(404));
        };

        let salt: String = rand::thread_rng()
            .sample_iter(&Alphanumeric)
            .take(10)
            .map(char::from)
            .collect();

        let new_password = sha256::digest(format!("{}{}", token.password, salt));

        user.password = new_password;
        user.salt = salt;
        user.is_passwordless = Some(false);

        users.insert(&user).await?;
        Ok(())
    }

    pub async fn restore(&self, req: HttpRequest) -> error::Result<TokenResponce> {
        let Some(token) = req.headers().get("Authorization") else {
            return Err(anyhow::anyhow!("No token found").code(401));
        };
        let token = token.to_str()?.strip_prefix("Bearer ").unwrap();
        let auth = Auth::from_token(token)?;
        if auth.is_some() && auth != Some(Auth::None) {
            return Ok(TokenResponce {
                token: auth.unwrap().to_token()?,
            });
        }
        Err(anyhow::anyhow!("Invalid token").code(401))
    }
}

pub fn create_auth_token(user: &User<ObjectId>) -> error::Result<Token> {
    let auth = if user.is_admin {
        Auth::Admin(user.id)
    } else {
        Auth::User(user.id)
    };
    Ok(Token {
        user: UserLogin::from(user.clone()),
        token: auth.to_token()?,
    })
}<|MERGE_RESOLUTION|>--- conflicted
+++ resolved
@@ -4,7 +4,7 @@
     access_rules::AccessRules,
     api::{
         self,
-        badge::{BadgePayload, get_badge},
+        badge::{get_badge, BadgePayload},
         codes::post_code,
         user::CreateUser,
         linked_accounts::{
@@ -22,20 +22,13 @@
     },
     error::{self, AddCode},
     repository::Entity,
-<<<<<<< HEAD
-    services::{FRONTEND, MAIL_SERVICE, PROTOCOL, USERS_SERVICE},
-=======
     services::{API_PREFIX, FRONTEND, MAIL_SERVICE, PROTOCOL, USERS_SERVICE},
->>>>>>> 6c62bd09
 };
-use mongodb::bson::{Bson, oid::ObjectId};
+use mongodb::bson::{oid::ObjectId, Bson};
 use rand::{distributions::Alphanumeric, Rng};
-use reqwest::{Client, header};
+use reqwest::{header, Client};
 use serde::{Deserialize, Serialize};
-<<<<<<< HEAD
-=======
-
->>>>>>> 6c62bd09
+
 use std::env::var;
 
 extern crate crypto;
@@ -394,9 +387,8 @@
 
         let user_service = UserService::new(self.context.clone());
 
-        let (github_user, linked_account) = self
-            .github_get_user(github_auth, data.clone().current_role)
-            .await?;
+        let (github_user, linked_account) =
+            self.github_get_user(github_auth, data.clone().current_role).await?;
 
         if let Some(mut user) = user_service
             .find_user_by_linked_account(linked_account.id.clone(), &linked_account.name)
@@ -419,39 +411,15 @@
                 .await
                 .unwrap();
 
-<<<<<<< HEAD
             let _ = self.context
                 .make_request()
                 .patch(format!(
-                    "{}://{}/api/user/{}/linked_account/{}",
-                    PROTOCOL.as_str(),
-                    USERS_SERVICE.as_str(),
-                    user.id,
-                    linked_account.id.clone(),
-=======
-            return create_auth_token(&user);
-        }
-
-        let existing_email_user = user_service
-            .find_by_email(github_user.email.clone())
-            .await?;
-
-        if let Some(mut user) = existing_email_user {
-            let _ = user_service
-                .add_linked_account(user.id, linked_account)
-                .await?;
-
-            user.current_role = data.clone().current_role;
-            let _ = self
-                .context
-                .make_request()
-                .patch(format!(
-                    "{}://{}/{}/user/{}",
+                    "{}://{}/{}/user/{}/linked_account/{}",
                     PROTOCOL.as_str(),
                     USERS_SERVICE.as_str(),
                     API_PREFIX.as_str(),
-                    user.id
->>>>>>> 6c62bd09
+                    user.id,
+                    linked_account.id.clone(),
                 ))
                 .auth(self.context.server_auth())
                 .json(&UpdateLinkedAccount {
@@ -475,12 +443,14 @@
                 .await?
             {
                 user.current_role = data.clone().current_role;
-                let _ = self.context
+                let _ = self
+                    .context
                     .make_request()
                     .patch(format!(
-                        "{}://{}/api/user/{}",
+                        "{}://{}/{}/user/{}",
                         PROTOCOL.as_str(),
                         USERS_SERVICE.as_str(),
+                        API_PREFIX.as_str(),
                         user.id
                     ))
                     .auth(self.context.server_auth())
