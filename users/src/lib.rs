pub mod handlers;
pub mod service;

use std::sync::Arc;

use actix_cors::Cors;
use actix_web::body::MessageBody;
use actix_web::dev::ServiceFactory;
use actix_web::dev::ServiceRequest;
use actix_web::dev::ServiceResponse;
use actix_web::middleware;
use actix_web::web;
use actix_web::App;

use common::context::effectfull_context::ServiceState;
use common::services::API_PREFIX;
pub use handlers::auth::*;
pub use handlers::user::*;

pub fn create_app(
    state: Arc<ServiceState>,
) -> App<
    impl ServiceFactory<
        ServiceRequest,
        Response = ServiceResponse<impl MessageBody>,
        Config = (),
        InitError = (),
        Error = actix_web::Error,
    >,
> {
    let cors = Cors::permissive();

    #[allow(clippy::let_and_return)]
    let app = App::new()
        .wrap(cors)
        .wrap(middleware::Logger::default())
        .app_data(web::Data::new(state))
<<<<<<< HEAD
        .service(change_user)
        .service(delete_user)
        .service(find_user)
        .service(login)
        .service(my_user)
        .service(verify_link)
        .service(create_user)
        .service(forgot_password)
        .service(reset_password)
        .service(restore_token)
        .service(github_auth)
        .service(add_linked_account)
        .service(patch_linked_account)
        .service(delete_linked_account)
        .service(add_wallet)
        .service(find_user_by_email)
        .service(proxy_github_api)
        .service(find_user_by_email);
=======
        .service(
            web::scope(&API_PREFIX)
                .service(change_user)
                .service(delete_user)
                .service(find_user)
                .service(login)
                .service(my_user)
                .service(verify_link)
                .service(create_user)
                .service(forgot_password)
                .service(reset_password)
                .service(restore_token)
                .service(github_auth)
                .service(find_user_by_email),
        );
>>>>>>> 6c62bd09
    app
}<|MERGE_RESOLUTION|>--- conflicted
+++ resolved
@@ -35,26 +35,6 @@
         .wrap(cors)
         .wrap(middleware::Logger::default())
         .app_data(web::Data::new(state))
-<<<<<<< HEAD
-        .service(change_user)
-        .service(delete_user)
-        .service(find_user)
-        .service(login)
-        .service(my_user)
-        .service(verify_link)
-        .service(create_user)
-        .service(forgot_password)
-        .service(reset_password)
-        .service(restore_token)
-        .service(github_auth)
-        .service(add_linked_account)
-        .service(patch_linked_account)
-        .service(delete_linked_account)
-        .service(add_wallet)
-        .service(find_user_by_email)
-        .service(proxy_github_api)
-        .service(find_user_by_email);
-=======
         .service(
             web::scope(&API_PREFIX)
                 .service(change_user)
@@ -68,8 +48,13 @@
                 .service(reset_password)
                 .service(restore_token)
                 .service(github_auth)
+                .service(add_linked_account)
+                .service(patch_linked_account)
+                .service(delete_linked_account)
+                .service(add_wallet)
+                .service(find_user_by_email)
+                .service(proxy_github_api)
                 .service(find_user_by_email),
         );
->>>>>>> 6c62bd09
     app
 }