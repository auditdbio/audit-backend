use std::{fs::File, io::Write, path::Path};
<<<<<<< HEAD
use actix_files::NamedFile;
use actix_multipart::Multipart;
use futures_util::StreamExt;
use mongodb::bson::{oid::ObjectId, Bson};
use serde::{Deserialize, Serialize};
=======
use mongodb::bson::{oid::ObjectId, Bson};
use serde::{Deserialize, Serialize};
use actix_files::NamedFile;
>>>>>>> 97abb8c1

use common::{
    impl_has_last_modified,
    access_rules::{AccessRules, Edit, Read},
    api::file::ChangeFile,
    auth::Auth,
    context::GeneralContext,
    entities::file::{ParentEntity, FileEntity},
    error::{self, AddCode},
    repository::{Entity, HasLastModified},
};
<<<<<<< HEAD
use common::entities::file::ParentEntitySource;
=======
>>>>>>> 97abb8c1

#[derive(Debug, Clone, Serialize, Deserialize, PartialEq)]
pub struct Metadata {
    pub id: ObjectId,
    pub allowed_users: Vec<ObjectId>,
    pub last_modified: i64,
    pub path: String,
    pub extension: String,
    pub private: bool,
<<<<<<< HEAD
    pub original_name: Option<String>,
    pub parent_entity: Option<ParentEntity>,
    pub file_entity: Option<FileEntity>,
    #[serde(default)]
    pub is_rewritable: bool,
=======
    pub access_code: Option<String>,
>>>>>>> 97abb8c1
}

impl_has_last_modified!(Metadata);

impl Entity for Metadata {
    fn id(&self) -> ObjectId {
        self.id
    }
}

impl<'a, 'b> AccessRules<&'a Auth, &'b Metadata> for Read {
    fn get_access(&self, auth: &'a Auth, subject: &'b Metadata) -> bool {
        match auth {
            Auth::User(id) => {
                if subject.private {
                    subject.allowed_users.contains(id)
                } else {
                    true
                }
            }
            Auth::Admin(_) | Auth::Service(_, _) => true,
            Auth::None => !subject.private,
        }
    }
}

impl<'a, 'b> AccessRules<&'a Auth, &'b Metadata> for Edit {
    fn get_access(&self, auth: &'a Auth, subject: &'b Metadata) -> bool {
        match auth {
            Auth::User(id) => subject.allowed_users.contains(id),
            Auth::Admin(_) | Auth::Service(_, _) => true,
            Auth::None => false,
        }
    }
}

pub struct FileToken {
    pub token: String,
    pub path: String,
}

pub struct FileService {
    pub context: GeneralContext,
}

impl FileService {
    pub fn new(context: GeneralContext) -> Self {
        Self { context }
    }

    pub async fn create_file(
        &self,
<<<<<<< HEAD
        mut payload: Multipart,
=======
        path: String,
        allowed_users: Vec<ObjectId>,
        private: bool,
        original_name: String,
        content: Vec<u8>,
        access_code: String,
>>>>>>> 97abb8c1
    ) -> error::Result<()> {
        let mut content = vec![];

        let mut private = false;
        let mut original_name = String::new();
        let mut customer_id = String::new();
        let mut auditor_id = String::new();
        let mut full_access = String::new();

        let mut parent_entity_id: Option<ObjectId> = None;
        let mut parent_entity_source: Option<ParentEntitySource> = None;
        let mut file_entity: Option<FileEntity> = None;
        let mut is_rewritable = false;

        while let Some(item) = payload.next().await {
            let mut field = item.unwrap();

            match field.name() {
                "file" => {
                    let content_disposition = field.content_disposition();
                    if let Some(name) = content_disposition.get_filename() {
                        original_name = name.to_string();
                    }
                    while let Some(chunk) = field.next().await {
                        let data = chunk.unwrap();
                        content.push(data);
                    }
                }
                // "path" => {
                //     while let Some(chunk) = field.next().await {
                //         let data = chunk.unwrap();
                //         path.push_str(&String::from_utf8(data.to_vec()).unwrap());
                //     }
                // }
                // "original_name" => {
                //     while let Some(chunk) = field.next().await {
                //         let data = chunk.unwrap();
                //         original_name.push_str(&String::from_utf8(data.to_vec()).unwrap());
                //     }
                // }
                "private" => {
                    let mut str = String::new();
                    while let Some(chunk) = field.next().await {
                        let data = chunk.unwrap();
                        str.push_str(&String::from_utf8(data.to_vec()).unwrap());
                    }
                    private = str == "true";
                }
                "customerId" => {
                    while let Some(chunk) = field.next().await {
                        let data = chunk.unwrap();
                        customer_id.push_str(&String::from_utf8(data.to_vec()).unwrap());
                    }
                }
                "auditorId" => {
                    while let Some(chunk) = field.next().await {
                        let data = chunk.unwrap();
                        auditor_id.push_str(&String::from_utf8(data.to_vec()).unwrap());
                    }
                }
                "full_access" => {
                    while let Some(chunk) = field.next().await {
                        let data = chunk.unwrap();
                        full_access.push_str(&String::from_utf8(data.to_vec()).unwrap());
                    }
                }

                "parent_entity_id" => {
                    let mut str = String::new();
                    while let Some(chunk) = field.next().await {
                        let data = chunk.unwrap();
                        str.push_str(&String::from_utf8(data.to_vec()).unwrap());
                    }
                    parent_entity_id = Some(str.parse()?)
                }
                "parent_entity_source" => {
                    let mut str = String::new();
                    while let Some(chunk) = field.next().await {
                        let data = chunk.unwrap();
                        str.push_str(&String::from_utf8(data.to_vec()).unwrap());
                    }
                    parent_entity_source = Some(str.parse().unwrap());
                }
                "file_entity" => {
                    let mut str = String::new();
                    while let Some(chunk) = field.next().await {
                        let data = chunk.unwrap();
                        str.push_str(&String::from_utf8(data.to_vec()).unwrap());
                    }
                    file_entity = Some(str.parse().unwrap());
                }
                _ => (),
            }
        }

        let mut full_access = full_access
            .split(' ')
            .filter_map(|id| id.trim().parse().ok())
            .collect::<Vec<ObjectId>>();

        if private {
            if let Ok(customer_id) = customer_id.parse() {
                full_access.push(customer_id);
            }

            if let Ok(auditor_id) = auditor_id.parse() {
                full_access.push(auditor_id);
            }
        }

        let parent_entity = if parent_entity_id.is_some() && parent_entity_source.is_some() {
            Some(ParentEntity {
                id: parent_entity_id.unwrap(),
                source: parent_entity_source.unwrap(),
            })
        } else {
            None
        };

        let metas = self.context.try_get_repository::<Metadata>()?;

<<<<<<< HEAD
        let last_modified = chrono::Utc::now().timestamp_micros();
        let object_id = ObjectId::new();
        if original_name.is_empty() {
            original_name = object_id.to_hex();
        }
        let path = format!("/auditdb-files/{}{}", original_name, last_modified);

        if file_entity == Some(FileEntity::Avatar) || file_entity == Some(FileEntity::Report) {
            is_rewritable = true;
        }
=======
        let path = format!("/auditdb-files/{}", path);
        let meta = metas.find("path", &Bson::String(path.clone())).await?;
>>>>>>> 97abb8c1

        if is_rewritable && parent_entity.is_some() {
            let found_metas = metas
                .find_many("parent_entity.id", &Bson::ObjectId(parent_entity_id.unwrap()))
                .await?;

            if let Some(meta) = found_metas
                .iter()
                .find(|m: &&Metadata| {
                    if let Some(parent) = &m.parent_entity {
                        parent.source == parent_entity.clone().unwrap().source
                    } else { false }
                })
            {
                std::fs::remove_file(meta.path.clone())?;
                metas.delete("id", &meta.id).await?;
            }
        }

        let os_path = Path::new(&path);

        let Some(prefix) = os_path.parent() else {
            return Err(anyhow::anyhow!("No parent directory").code(500));
        };

        std::fs::create_dir_all(prefix)?;

        let extension = if original_name.contains('.') {
            original_name.split('.').last().unwrap().to_string()
        } else {
            String::new()
        };
        original_name = original_name.rsplitn(2, '.').last().unwrap().to_string();
        let mut file = File::create(format!("{}.{}", path, extension))?;

        let content = content.concat();
        file.write_all(&content).unwrap();

<<<<<<< HEAD
        let meta = Metadata {
            id: object_id,
            last_modified,
            path,
            extension,
            private,
            allowed_users: full_access,
            original_name: Some(original_name),
            parent_entity,
            file_entity,
            is_rewritable,
=======
        let mut meta = Metadata {
            id: ObjectId::new(),
            last_modified: chrono::Utc::now().timestamp_micros(),
            path,
            extension,
            private,
            allowed_users,
            access_code: None,
>>>>>>> 97abb8c1
        };

        if !access_code.is_empty() {
            meta.access_code = Some(access_code);
        }

        metas.insert(&meta).await?;

        Ok(())
    }

    pub async fn find_file(&self, path: String, code: Option<&String>) -> error::Result<NamedFile> {
        let auth = self.context.auth();

        let path = format!("/auditdb-files/{}", path);
        let metas = self.context.try_get_repository::<Metadata>()?;

        let Some(meta) = metas.find("path", &Bson::String(path.clone())).await? else {
            return Err(anyhow::anyhow!("File not found").code(404));
        };

        let is_code_match = meta.access_code.is_some() && code == meta.access_code.as_ref();

        if !Read.get_access(&auth, &meta) && !is_code_match {
            return Err(anyhow::anyhow!("Access denied for this user").code(403));
        }
<<<<<<< HEAD

        let file = NamedFile::open_async(format!("{}.{}", path, meta.extension))
            .await
            .unwrap();

        Ok(file)
    }

    pub async fn get_file_by_id(&self, file_id: ObjectId) -> error::Result<NamedFile> {
        let auth = self.context.auth();

        let metas = self.context.try_get_repository::<Metadata>()?;
        let Some(meta) = metas.find("id", &Bson::ObjectId(file_id)).await? else {
            return Err(anyhow::anyhow!("File not found").code(404));
        };

        if !Read.get_access(&auth, &meta) {
            return Err(anyhow::anyhow!("Access denied for this user").code(403));
        }

        let file = NamedFile::open_async(format!("{}.{}", meta.path, meta.extension))
=======
        let file = NamedFile::open_async(format!("{}.{}", path, meta.extension))
>>>>>>> 97abb8c1
            .await
            .unwrap();

        Ok(file)
    }

    pub async fn get_meta_by_id(&self, file_id: ObjectId) -> error::Result<Metadata> {
        let auth = self.context.auth();

        let metas = self.context.try_get_repository::<Metadata>()?;
        let Some(meta) = metas.find("id", &Bson::ObjectId(file_id)).await? else {
            return Err(anyhow::anyhow!("File not found").code(404));
        };

        if !Read.get_access(&auth, &meta) {
            return Err(anyhow::anyhow!("Access denied for this user").code(403));
        }

        Ok(meta)
    }

    pub async fn delete_file(&self, path: String) -> error::Result<()> {
        let auth = self.context.auth();

        let path = format!("/auditdb-files/{}", path);
        let metas = self.context.try_get_repository::<Metadata>()?;

        let path = format!("/auditdb-files/{}", path);

        let Some(meta) = metas.find("path", &Bson::String(path.clone())).await? else {
            return Err(anyhow::anyhow!("File not found").code(404));
        };

        if !Edit.get_access(&auth, &meta) {
            return Err(anyhow::anyhow!("Access denied for this user").code(403));
        }

        std::fs::remove_file(path)?;
        metas.delete("id", &meta.id).await?;

        Ok(())
    }

    pub async fn change_file(&self, path: String, change: ChangeFile) -> error::Result<()> {
        let auth = self.context.auth();

        let path = format!("/auditdb-files/{}", path);
        let metas = self.context.try_get_repository::<Metadata>()?;
        let Some(mut meta) = metas.find("path", &Bson::String(path.clone())).await? else {
            return Err(anyhow::anyhow!("File not found").code(404));
        };

        if !Edit.get_access(&auth, &meta) {
            return Err(anyhow::anyhow!("Access denied for this user").code(403));
        }

        if let Some(private) = change.private {
            meta.private = private;
        }

        if change.access_code.is_some() {
            meta.access_code = change.access_code;
        }

        metas.delete("id", &meta.id).await?;
        metas.insert(&meta).await?;

        Ok(())
    }

    pub async fn delete_file_by_id(&self, file_id: ObjectId) -> error::Result<()> {
        let auth = self.context.auth();

        let metas = self.context.try_get_repository::<Metadata>()?;
        let Some(meta) = metas.find("id", &Bson::ObjectId(file_id)).await? else {
            return Err(anyhow::anyhow!("File not found").code(404));
        };

        if !Edit.get_access(&auth, &meta) {
            return Err(anyhow::anyhow!("Access denied for this user").code(403));
        }

        std::fs::remove_file(meta.path)?;

        Ok(())
    }

    pub async fn file_by_token(&self, token: String) -> error::Result<NamedFile> {
        let tokens = self.context.try_get_repository::<FileToken>()?;

        let Some(token) = tokens.find("token", &Bson::String(token.clone())).await? else {
            return Err(anyhow::anyhow!("File not found").code(404));
        };

        let path = format!("/auditdb-files/{}", token.path);

        let file = NamedFile::open_async(path).await.unwrap();

        Ok(file)
    }
}<|MERGE_RESOLUTION|>--- conflicted
+++ resolved
@@ -1,15 +1,9 @@
 use std::{fs::File, io::Write, path::Path};
-<<<<<<< HEAD
+use mongodb::bson::{oid::ObjectId, Bson};
+use serde::{Deserialize, Serialize};
 use actix_files::NamedFile;
 use actix_multipart::Multipart;
 use futures_util::StreamExt;
-use mongodb::bson::{oid::ObjectId, Bson};
-use serde::{Deserialize, Serialize};
-=======
-use mongodb::bson::{oid::ObjectId, Bson};
-use serde::{Deserialize, Serialize};
-use actix_files::NamedFile;
->>>>>>> 97abb8c1
 
 use common::{
     impl_has_last_modified,
@@ -21,28 +15,23 @@
     error::{self, AddCode},
     repository::{Entity, HasLastModified},
 };
-<<<<<<< HEAD
 use common::entities::file::ParentEntitySource;
-=======
->>>>>>> 97abb8c1
 
 #[derive(Debug, Clone, Serialize, Deserialize, PartialEq)]
 pub struct Metadata {
     pub id: ObjectId,
-    pub allowed_users: Vec<ObjectId>,
     pub last_modified: i64,
     pub path: String,
     pub extension: String,
     pub private: bool,
-<<<<<<< HEAD
+    pub allowed_users: Vec<ObjectId>,
+    pub author: Option<ObjectId>,
+    pub access_code: Option<String>,
     pub original_name: Option<String>,
     pub parent_entity: Option<ParentEntity>,
     pub file_entity: Option<FileEntity>,
     #[serde(default)]
     pub is_rewritable: bool,
-=======
-    pub access_code: Option<String>,
->>>>>>> 97abb8c1
 }
 
 impl_has_last_modified!(Metadata);
@@ -95,17 +84,11 @@
 
     pub async fn create_file(
         &self,
-<<<<<<< HEAD
         mut payload: Multipart,
-=======
-        path: String,
-        allowed_users: Vec<ObjectId>,
-        private: bool,
-        original_name: String,
-        content: Vec<u8>,
-        access_code: String,
->>>>>>> 97abb8c1
     ) -> error::Result<()> {
+        let auth = self.context.auth();
+        let current_id = auth.id();
+
         let mut content = vec![];
 
         let mut private = false;
@@ -114,6 +97,7 @@
         let mut auditor_id = String::new();
         let mut full_access = String::new();
 
+        let mut access_code: Option<String> = None;
         let mut parent_entity_id: Option<ObjectId> = None;
         let mut parent_entity_source: Option<ParentEntitySource> = None;
         let mut file_entity: Option<FileEntity> = None;
@@ -172,6 +156,14 @@
                     }
                 }
 
+                "access_code" => {
+                    let mut str = String::new();
+                    while let Some(chunk) = field.next().await {
+                        let data = chunk.unwrap();
+                        str.push_str(&String::from_utf8(data.to_vec()).unwrap());
+                    }
+                    access_code = Some(str);
+                }
                 "parent_entity_id" => {
                     let mut str = String::new();
                     while let Some(chunk) = field.next().await {
@@ -226,7 +218,6 @@
 
         let metas = self.context.try_get_repository::<Metadata>()?;
 
-<<<<<<< HEAD
         let last_modified = chrono::Utc::now().timestamp_micros();
         let object_id = ObjectId::new();
         if original_name.is_empty() {
@@ -237,10 +228,6 @@
         if file_entity == Some(FileEntity::Avatar) || file_entity == Some(FileEntity::Report) {
             is_rewritable = true;
         }
-=======
-        let path = format!("/auditdb-files/{}", path);
-        let meta = metas.find("path", &Bson::String(path.clone())).await?;
->>>>>>> 97abb8c1
 
         if is_rewritable && parent_entity.is_some() {
             let found_metas = metas
@@ -279,7 +266,6 @@
         let content = content.concat();
         file.write_all(&content).unwrap();
 
-<<<<<<< HEAD
         let meta = Metadata {
             id: object_id,
             last_modified,
@@ -287,25 +273,13 @@
             extension,
             private,
             allowed_users: full_access,
+            author: current_id,
+            access_code,
             original_name: Some(original_name),
             parent_entity,
             file_entity,
             is_rewritable,
-=======
-        let mut meta = Metadata {
-            id: ObjectId::new(),
-            last_modified: chrono::Utc::now().timestamp_micros(),
-            path,
-            extension,
-            private,
-            allowed_users,
-            access_code: None,
->>>>>>> 97abb8c1
-        };
-
-        if !access_code.is_empty() {
-            meta.access_code = Some(access_code);
-        }
+        };
 
         metas.insert(&meta).await?;
 
@@ -327,7 +301,6 @@
         if !Read.get_access(&auth, &meta) && !is_code_match {
             return Err(anyhow::anyhow!("Access denied for this user").code(403));
         }
-<<<<<<< HEAD
 
         let file = NamedFile::open_async(format!("{}.{}", path, meta.extension))
             .await
@@ -349,9 +322,6 @@
         }
 
         let file = NamedFile::open_async(format!("{}.{}", meta.path, meta.extension))
-=======
-        let file = NamedFile::open_async(format!("{}.{}", path, meta.extension))
->>>>>>> 97abb8c1
             .await
             .unwrap();
 
@@ -373,13 +343,38 @@
         Ok(meta)
     }
 
+    pub async fn change_file(&self, path: String, change: ChangeFile) -> error::Result<()> {
+        let auth = self.context.auth();
+
+        let path = format!("/auditdb-files/{}", path);
+        let metas = self.context.try_get_repository::<Metadata>()?;
+        let Some(mut meta) = metas.find("path", &Bson::String(path.clone())).await? else {
+            return Err(anyhow::anyhow!("File not found").code(404));
+        };
+
+        if !Edit.get_access(&auth, &meta) {
+            return Err(anyhow::anyhow!("Access denied for this user").code(403));
+        }
+
+        if let Some(private) = change.private {
+            meta.private = private;
+        }
+
+        if change.access_code.is_some() {
+            meta.access_code = change.access_code;
+        }
+
+        metas.delete("id", &meta.id).await?;
+        metas.insert(&meta).await?;
+
+        Ok(())
+    }
+
     pub async fn delete_file(&self, path: String) -> error::Result<()> {
         let auth = self.context.auth();
 
         let path = format!("/auditdb-files/{}", path);
         let metas = self.context.try_get_repository::<Metadata>()?;
-
-        let path = format!("/auditdb-files/{}", path);
 
         let Some(meta) = metas.find("path", &Bson::String(path.clone())).await? else {
             return Err(anyhow::anyhow!("File not found").code(404));
@@ -395,12 +390,11 @@
         Ok(())
     }
 
-    pub async fn change_file(&self, path: String, change: ChangeFile) -> error::Result<()> {
-        let auth = self.context.auth();
-
-        let path = format!("/auditdb-files/{}", path);
-        let metas = self.context.try_get_repository::<Metadata>()?;
-        let Some(mut meta) = metas.find("path", &Bson::String(path.clone())).await? else {
+    pub async fn delete_file_by_id(&self, file_id: ObjectId) -> error::Result<()> {
+        let auth = self.context.auth();
+
+        let metas = self.context.try_get_repository::<Metadata>()?;
+        let Some(meta) = metas.find("id", &Bson::ObjectId(file_id)).await? else {
             return Err(anyhow::anyhow!("File not found").code(404));
         };
 
@@ -408,33 +402,8 @@
             return Err(anyhow::anyhow!("Access denied for this user").code(403));
         }
 
-        if let Some(private) = change.private {
-            meta.private = private;
-        }
-
-        if change.access_code.is_some() {
-            meta.access_code = change.access_code;
-        }
-
+        std::fs::remove_file(meta.path)?;
         metas.delete("id", &meta.id).await?;
-        metas.insert(&meta).await?;
-
-        Ok(())
-    }
-
-    pub async fn delete_file_by_id(&self, file_id: ObjectId) -> error::Result<()> {
-        let auth = self.context.auth();
-
-        let metas = self.context.try_get_repository::<Metadata>()?;
-        let Some(meta) = metas.find("id", &Bson::ObjectId(file_id)).await? else {
-            return Err(anyhow::anyhow!("File not found").code(404));
-        };
-
-        if !Edit.get_access(&auth, &meta) {
-            return Err(anyhow::anyhow!("Access denied for this user").code(403));
-        }
-
-        std::fs::remove_file(meta.path)?;
 
         Ok(())
     }
