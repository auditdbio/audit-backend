use actix_files::NamedFile;
use actix_multipart::Multipart;
<<<<<<< HEAD
use actix_web::{delete, get, post, web::{Path, Json}, HttpResponse};
use common::{context::GeneralContext, error};
=======
use actix_web::{delete, get, post, patch, web::{Path, Json, Query}, HttpResponse};
use futures::StreamExt;
use mongodb::bson::oid::ObjectId;
use std::collections::HashMap;

use common::{
    api::file::ChangeFile,
    context::GeneralContext,
    error,
};
>>>>>>> 97abb8c1

use crate::service::file::{FileService, Metadata};

#[post("/file")]
pub async fn create_file(
    context: GeneralContext,
    payload: Multipart,
) -> error::Result<HttpResponse> {
<<<<<<< HEAD
    FileService::new(context)
        .create_file(payload)
=======
    let mut file = vec![];
    let mut path = String::new();

    let mut private = false;
    let mut original_name = String::new();
    let mut customer_id = String::new();
    let mut auditor_id = String::new();
    let mut full_access = String::new();
    let mut access_code = String::new();

    while let Some(item) = payload.next().await {
        let mut field = item.unwrap();

        match field.name() {
            "file" => {
                while let Some(chunk) = field.next().await {
                    let data = chunk.unwrap();
                    file.push(data);
                }
            }
            "path" => {
                while let Some(chunk) = field.next().await {
                    let data = chunk.unwrap();
                    path.push_str(&String::from_utf8(data.to_vec()).unwrap());
                }
            }
            "original_name" => {
                while let Some(chunk) = field.next().await {
                    let data = chunk.unwrap();
                    original_name.push_str(&String::from_utf8(data.to_vec()).unwrap());
                }
            }
            "private" => {
                let mut str = String::new();
                while let Some(chunk) = field.next().await {
                    let data = chunk.unwrap();
                    str.push_str(&String::from_utf8(data.to_vec()).unwrap());
                }

                private = str == "true";
            }
            "customerId" => {
                while let Some(chunk) = field.next().await {
                    let data = chunk.unwrap();
                    customer_id.push_str(&String::from_utf8(data.to_vec()).unwrap());
                }
            }
            "auditorId" => {
                while let Some(chunk) = field.next().await {
                    let data = chunk.unwrap();
                    auditor_id.push_str(&String::from_utf8(data.to_vec()).unwrap());
                }
            }

            "full_access" => {
                while let Some(chunk) = field.next().await {
                    let data = chunk.unwrap();
                    full_access.push_str(&String::from_utf8(data.to_vec()).unwrap());
                }
            }
            "access_code" => {
                while let Some(chunk) = field.next().await {
                    let data = chunk.unwrap();
                    access_code.push_str(&String::from_utf8(data.to_vec()).unwrap());
                }
            }
            _ => (),
        }
    }

    let mut full_access = full_access
        .split(' ')
        .filter_map(|id| id.trim().parse().ok())
        .collect::<Vec<ObjectId>>();

    if private {
        if let Ok(customer_id) = customer_id.parse() {
            full_access.push(customer_id);
        }

        if let Ok(auditor_id) = auditor_id.parse() {
            full_access.push(auditor_id);
        }
    }

    FileService::new(context)
        .create_file(path, full_access, private, original_name, file.concat(), access_code)
>>>>>>> 97abb8c1
        .await?;

    Ok(HttpResponse::Ok().finish())
}

#[get("/file/name/{filename:.*}")]
pub async fn find_file(
    context: GeneralContext,
    filename: Path<String>,
    query: Query<HashMap<String, String>>,
) -> error::Result<NamedFile> {
    let code = query.get("code");
    FileService::new(context)
        .find_file(filename.into_inner(), code)
        .await
}

#[get("/file/id/{id}")]
pub async fn get_file_by_id(
    context: GeneralContext,
    file_id: Path<String>,
) -> error::Result<NamedFile> {
    FileService::new(context)
        .get_file_by_id(file_id.parse()?)
        .await
}

#[get("/file/meta/{id}")]
pub async fn get_meta_by_id(
    context: GeneralContext,
    file_id: Path<String>,
) -> error::Result<Json<Metadata>> {
    Ok(Json(
        FileService::new(context)
            .get_meta_by_id(file_id.parse()?)
            .await?
    ))
}

#[delete("/file/{filename:.*}")]
pub async fn delete_file(
    context: GeneralContext,
    filename: Path<String>,
) -> error::Result<HttpResponse> {
    FileService::new(context)
        .delete_file(filename.into_inner())
        .await?;

    Ok(HttpResponse::Ok().finish())
<<<<<<< HEAD
=======
}

#[patch("/file/{filename:.*}")]
pub async fn change_file(
    context: GeneralContext,
    filename: Path<String>,
    Json(data): Json<ChangeFile>,
) -> error::Result<HttpResponse> {
    FileService::new(context)
        .change_file(filename.into_inner(), data)
        .await?;

    Ok(HttpResponse::Ok().finish())
>>>>>>> 97abb8c1
}<|MERGE_RESOLUTION|>--- conflicted
+++ resolved
@@ -1,12 +1,6 @@
 use actix_files::NamedFile;
 use actix_multipart::Multipart;
-<<<<<<< HEAD
-use actix_web::{delete, get, post, web::{Path, Json}, HttpResponse};
-use common::{context::GeneralContext, error};
-=======
 use actix_web::{delete, get, post, patch, web::{Path, Json, Query}, HttpResponse};
-use futures::StreamExt;
-use mongodb::bson::oid::ObjectId;
 use std::collections::HashMap;
 
 use common::{
@@ -14,7 +8,6 @@
     context::GeneralContext,
     error,
 };
->>>>>>> 97abb8c1
 
 use crate::service::file::{FileService, Metadata};
 
@@ -23,98 +16,8 @@
     context: GeneralContext,
     payload: Multipart,
 ) -> error::Result<HttpResponse> {
-<<<<<<< HEAD
     FileService::new(context)
         .create_file(payload)
-=======
-    let mut file = vec![];
-    let mut path = String::new();
-
-    let mut private = false;
-    let mut original_name = String::new();
-    let mut customer_id = String::new();
-    let mut auditor_id = String::new();
-    let mut full_access = String::new();
-    let mut access_code = String::new();
-
-    while let Some(item) = payload.next().await {
-        let mut field = item.unwrap();
-
-        match field.name() {
-            "file" => {
-                while let Some(chunk) = field.next().await {
-                    let data = chunk.unwrap();
-                    file.push(data);
-                }
-            }
-            "path" => {
-                while let Some(chunk) = field.next().await {
-                    let data = chunk.unwrap();
-                    path.push_str(&String::from_utf8(data.to_vec()).unwrap());
-                }
-            }
-            "original_name" => {
-                while let Some(chunk) = field.next().await {
-                    let data = chunk.unwrap();
-                    original_name.push_str(&String::from_utf8(data.to_vec()).unwrap());
-                }
-            }
-            "private" => {
-                let mut str = String::new();
-                while let Some(chunk) = field.next().await {
-                    let data = chunk.unwrap();
-                    str.push_str(&String::from_utf8(data.to_vec()).unwrap());
-                }
-
-                private = str == "true";
-            }
-            "customerId" => {
-                while let Some(chunk) = field.next().await {
-                    let data = chunk.unwrap();
-                    customer_id.push_str(&String::from_utf8(data.to_vec()).unwrap());
-                }
-            }
-            "auditorId" => {
-                while let Some(chunk) = field.next().await {
-                    let data = chunk.unwrap();
-                    auditor_id.push_str(&String::from_utf8(data.to_vec()).unwrap());
-                }
-            }
-
-            "full_access" => {
-                while let Some(chunk) = field.next().await {
-                    let data = chunk.unwrap();
-                    full_access.push_str(&String::from_utf8(data.to_vec()).unwrap());
-                }
-            }
-            "access_code" => {
-                while let Some(chunk) = field.next().await {
-                    let data = chunk.unwrap();
-                    access_code.push_str(&String::from_utf8(data.to_vec()).unwrap());
-                }
-            }
-            _ => (),
-        }
-    }
-
-    let mut full_access = full_access
-        .split(' ')
-        .filter_map(|id| id.trim().parse().ok())
-        .collect::<Vec<ObjectId>>();
-
-    if private {
-        if let Ok(customer_id) = customer_id.parse() {
-            full_access.push(customer_id);
-        }
-
-        if let Ok(auditor_id) = auditor_id.parse() {
-            full_access.push(auditor_id);
-        }
-    }
-
-    FileService::new(context)
-        .create_file(path, full_access, private, original_name, file.concat(), access_code)
->>>>>>> 97abb8c1
         .await?;
 
     Ok(HttpResponse::Ok().finish())
@@ -154,7 +57,7 @@
     ))
 }
 
-#[delete("/file/{filename:.*}")]
+#[delete("/file/name/{filename:.*}")]
 pub async fn delete_file(
     context: GeneralContext,
     filename: Path<String>,
@@ -164,11 +67,21 @@
         .await?;
 
     Ok(HttpResponse::Ok().finish())
-<<<<<<< HEAD
-=======
 }
 
-#[patch("/file/{filename:.*}")]
+#[delete("/file/id/{id}")]
+pub async fn delete_file_by_id(
+    context: GeneralContext,
+    file_id: Path<String>,
+) -> error::Result<HttpResponse> {
+    FileService::new(context)
+        .delete_file_by_id(file_id.parse()?)
+        .await?;
+
+    Ok(HttpResponse::Ok().finish())
+}
+
+#[patch("/file/name/{filename:.*}")]
 pub async fn change_file(
     context: GeneralContext,
     filename: Path<String>,
@@ -179,5 +92,4 @@
         .await?;
 
     Ok(HttpResponse::Ok().finish())
->>>>>>> 97abb8c1
 }