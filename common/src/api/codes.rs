use crate::{
    context::Context,
    error,
    services::{MAIL_SERVICE, PROTOCOL},
};

pub async fn post_code(context: &Context, payload: String) -> error::Result<String> {
    Ok(context
        .make_request::<String>()
<<<<<<< HEAD
        .auth(&auth)
=======
>>>>>>> 887c7123
        .post(format!(
            "{}://{}/api/code/{}",
            PROTOCOL.as_str(),
            MAIL_SERVICE.as_str(),
            payload
        ))
        .send()
        .await?
        .json::<String>()
        .await?)
}

pub async fn get_code(context: &Context, code: String) -> error::Result<Option<String>> {
    Ok(context
        .make_request::<String>()
<<<<<<< HEAD
        .auth(&auth)
=======
>>>>>>> 887c7123
        .get(format!(
            "{}://{}/api/code/{}",
            PROTOCOL.as_str(),
            MAIL_SERVICE.as_str(),
            code
        ))
        .send()
        .await?
        .json::<Option<String>>()
        .await?)
}<|MERGE_RESOLUTION|>--- conflicted
+++ resolved
@@ -7,10 +7,6 @@
 pub async fn post_code(context: &Context, payload: String) -> error::Result<String> {
     Ok(context
         .make_request::<String>()
-<<<<<<< HEAD
-        .auth(&auth)
-=======
->>>>>>> 887c7123
         .post(format!(
             "{}://{}/api/code/{}",
             PROTOCOL.as_str(),
@@ -26,10 +22,6 @@
 pub async fn get_code(context: &Context, code: String) -> error::Result<Option<String>> {
     Ok(context
         .make_request::<String>()
-<<<<<<< HEAD
-        .auth(&auth)
-=======
->>>>>>> 887c7123
         .get(format!(
             "{}://{}/api/code/{}",
             PROTOCOL.as_str(),
