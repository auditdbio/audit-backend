use mongodb::bson::oid::ObjectId;
use serde::{Deserialize, Serialize};

use crate::{
    auth::Auth,
    context::GeneralContext,
    entities::user::{LinkedAccount, PublicUser, User},
    error,
    services::{API_PREFIX, PROTOCOL, USERS_SERVICE},
};

#[derive(Debug, Clone, Serialize, Deserialize, PartialEq)]
pub struct CreateUser {
    pub email: String,
    pub password: String,
    pub name: String,
    pub current_role: String,
    pub use_email: Option<bool>,
    pub admin_creation_password: Option<String>,
    pub secret: Option<String>,
    pub linked_accounts: Option<Vec<LinkedAccount>>,
    pub is_passwordless: Option<bool>,
}

<<<<<<< HEAD
=======
#[derive(Debug, Clone, Serialize, Deserialize, PartialEq)]
pub struct GithubAuth {
    pub code: String,
    pub current_role: String,
}

#[derive(Debug, Clone, Serialize, Deserialize, PartialEq)]
pub struct GetGithubAccessToken {
    pub code: String,
    pub client_id: String,
    pub client_secret: String,
}

#[derive(Debug, Clone, Serialize, Deserialize, PartialEq)]
pub struct GithubAccessResponse {
    pub access_token: String,
    pub token_type: String,
    pub scope: String,
}

#[derive(Debug, Clone, Serialize, Deserialize, PartialEq)]
pub struct GithubUserData {
    pub id: i32,
    pub login: String,
    pub name: Option<String>,
    pub html_url: String,
    pub avatar_url: String,
    pub company: Option<String>,
}

#[derive(Debug, Clone, Serialize, Deserialize, PartialEq)]
pub struct GithubUserEmails {
    pub email: String,
    pub primary: bool,
    pub verified: bool,
}

>>>>>>> 6c62bd09
pub async fn get_by_id(
    context: &GeneralContext,
    auth: Auth,
    id: ObjectId,
) -> error::Result<PublicUser> {
    Ok(context
        .make_request::<PublicUser>()
        .get(format!(
            "{}://{}/{}/user/{}",
            PROTOCOL.as_str(),
            USERS_SERVICE.as_str(),
            API_PREFIX.as_str(),
            id
        ))
        .auth(auth)
        .send()
        .await?
        .json::<PublicUser>()
        .await?)
}

pub async fn get_by_email(
    context: &GeneralContext,
    email: String,
) -> error::Result<Option<User<ObjectId>>> {
    Ok(context
        .make_request::<User<ObjectId>>()
        .get(format!(
            "{}://{}/{}/user_by_email/{}",
            PROTOCOL.as_str(),
            USERS_SERVICE.as_str(),
            API_PREFIX.as_str(),
            email
        ))
        .auth(context.server_auth())
        .send()
        .await?
        .json::<User<ObjectId>>()
        .await
        .ok())
}<|MERGE_RESOLUTION|>--- conflicted
+++ resolved
@@ -22,46 +22,6 @@
     pub is_passwordless: Option<bool>,
 }
 
-<<<<<<< HEAD
-=======
-#[derive(Debug, Clone, Serialize, Deserialize, PartialEq)]
-pub struct GithubAuth {
-    pub code: String,
-    pub current_role: String,
-}
-
-#[derive(Debug, Clone, Serialize, Deserialize, PartialEq)]
-pub struct GetGithubAccessToken {
-    pub code: String,
-    pub client_id: String,
-    pub client_secret: String,
-}
-
-#[derive(Debug, Clone, Serialize, Deserialize, PartialEq)]
-pub struct GithubAccessResponse {
-    pub access_token: String,
-    pub token_type: String,
-    pub scope: String,
-}
-
-#[derive(Debug, Clone, Serialize, Deserialize, PartialEq)]
-pub struct GithubUserData {
-    pub id: i32,
-    pub login: String,
-    pub name: Option<String>,
-    pub html_url: String,
-    pub avatar_url: String,
-    pub company: Option<String>,
-}
-
-#[derive(Debug, Clone, Serialize, Deserialize, PartialEq)]
-pub struct GithubUserEmails {
-    pub email: String,
-    pub primary: bool,
-    pub verified: bool,
-}
-
->>>>>>> 6c62bd09
 pub async fn get_by_id(
     context: &GeneralContext,
     auth: Auth,
