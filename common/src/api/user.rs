use mongodb::bson::oid::ObjectId;
use serde::{Deserialize, Serialize};

use crate::{
    auth::Auth,
    context::GeneralContext,
    entities::user::{PublicUser, User},
    error,
    services::{PROTOCOL, USERS_SERVICE},
};

#[derive(Debug, Clone, Serialize, Deserialize, PartialEq)]
pub struct CreateUser {
    pub email: String,
    pub password: String,
    pub name: String,
    pub current_role: String,
    pub use_email: Option<bool>,
    pub admin_creation_password: Option<String>,
    pub secret: Option<String>,
    pub linked_accounts: Option<Vec<LinkedAccount>>,
    pub is_passwordless: Option<bool>,
}

#[derive(Debug, Clone, Serialize, Deserialize, PartialEq)]
pub struct LinkedAccount {
    pub id: i32,
    pub name: String,
    pub email: String,
}

#[derive(Debug, Clone, Serialize, Deserialize, PartialEq)]
pub struct GithubAuth {
    pub code: String,
    pub current_role: String,
}

#[derive(Debug, Clone, Serialize, Deserialize, PartialEq)]
pub struct GetGithubAccessToken {
    pub code: String,
    pub client_id: String,
    pub client_secret: String,
}

#[derive(Debug, Clone, Serialize, Deserialize, PartialEq)]
pub struct GithubAccessResponse {
    pub access_token: String,
    pub token_type: String,
    pub scope: String,
}

#[derive(Debug, Clone, Serialize, Deserialize, PartialEq)]
pub struct GithubUserData {
<<<<<<< HEAD
  pub id: i32,
  pub login: String,
  pub name: Option<String>,
  pub avatar_url: String,
  pub company: Option<String>,
=======
    pub id: i32,
    pub login: String,
    pub name: String,
    pub avatar_url: String,
    pub company: String,
>>>>>>> bf788295
}

#[derive(Debug, Clone, Serialize, Deserialize, PartialEq)]
pub struct GithubUserEmails {
    pub email: String,
    pub primary: bool,
    pub verified: bool,
}

pub async fn get_by_id(
    context: &GeneralContext,
    auth: Auth,
    id: ObjectId,
) -> error::Result<PublicUser> {
    Ok(context
        .make_request::<PublicUser>()
        .get(format!(
            "{}://{}/api/user/{}",
            PROTOCOL.as_str(),
            USERS_SERVICE.as_str(),
            id
        ))
        .auth(auth)
        .send()
        .await?
        .json::<PublicUser>()
        .await?)
}

pub async fn get_by_email(
    context: &GeneralContext,
    email: String,
) -> error::Result<Option<User<ObjectId>>> {
    Ok(context
        .make_request::<User<ObjectId>>()
        .get(format!(
            "{}://{}/api/user_by_email/{}",
            PROTOCOL.as_str(),
            USERS_SERVICE.as_str(),
            email
        ))
        .auth(context.server_auth())
        .send()
        .await?
        .json::<User<ObjectId>>()
        .await
        .ok())
}<|MERGE_RESOLUTION|>--- conflicted
+++ resolved
@@ -51,19 +51,11 @@
 
 #[derive(Debug, Clone, Serialize, Deserialize, PartialEq)]
 pub struct GithubUserData {
-<<<<<<< HEAD
   pub id: i32,
   pub login: String,
   pub name: Option<String>,
   pub avatar_url: String,
   pub company: Option<String>,
-=======
-    pub id: i32,
-    pub login: String,
-    pub name: String,
-    pub avatar_url: String,
-    pub company: String,
->>>>>>> bf788295
 }
 
 #[derive(Debug, Clone, Serialize, Deserialize, PartialEq)]
