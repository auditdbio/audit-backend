use serde::{Deserialize, Serialize};

#[derive(Debug, Clone, Serialize, Deserialize)]
pub struct PublicReport {
<<<<<<< HEAD
    pub file_id: String,
    pub report_name: String,
    pub is_draft: bool,
    pub verification_code: Option<String>,
=======
    pub path: String,
    pub report_sha: Option<String>,
>>>>>>> 50480c86
}

#[derive(Debug, Clone, Serialize, Deserialize)]
pub struct CreateReport {
    pub is_draft: Option<bool>,
}<|MERGE_RESOLUTION|>--- conflicted
+++ resolved
@@ -2,15 +2,10 @@
 
 #[derive(Debug, Clone, Serialize, Deserialize)]
 pub struct PublicReport {
-<<<<<<< HEAD
     pub file_id: String,
     pub report_name: String,
     pub is_draft: bool,
-    pub verification_code: Option<String>,
-=======
-    pub path: String,
     pub report_sha: Option<String>,
->>>>>>> 50480c86
 }
 
 #[derive(Debug, Clone, Serialize, Deserialize)]
