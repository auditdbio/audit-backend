use chrono::Utc;
use mongodb::bson::oid::ObjectId;
use serde::{Deserialize, Serialize};
use std::collections::HashMap;
use rand::{distributions::Alphanumeric, Rng};

use crate::{
<<<<<<< HEAD
    api::organization::{get_organization, GetOrganizationQuery},
=======
    api::{auditor::request_auditor, customer::request_customer},
>>>>>>> 14a7d465
    context::GeneralContext,
    entities::{
        audit::{Audit, AuditStatus, PublicAuditStatus, ReportType},
        audit_request::TimeRange,
        contacts::Contacts,
        issue::{Issue, Status},
        project::PublicProject,
        role::Role,
        organization::PublicOrganization
    },
    error,
    services::{API_PREFIX, CUSTOMERS_SERVICE, PROTOCOL},
};

use super::issue::PublicIssue;

#[derive(Debug, Serialize, Deserialize)]
pub enum AuditAction {
    #[serde(alias = "start")]
    Start,
    #[serde(alias = "resolve")]
    Resolve,
}

#[derive(Debug, Serialize, Deserialize, Default)]
pub struct AuditChange {
    pub avatar: Option<String>,
    pub action: Option<AuditAction>,
    pub project_name: Option<String>,
    pub description: Option<String>,
    pub scope: Option<Vec<String>>,
    pub tags: Option<Vec<String>>,
    pub price: Option<i64>,
    pub total_cost: Option<i64>,
    pub report_name: Option<String>,
    pub report_type: Option<ReportType>,
    pub report: Option<String>,
    pub time: Option<TimeRange>,
    pub start_audit: Option<bool>,
    pub public: Option<bool>,
    pub conclusion: Option<String>,
    pub comment: Option<String>,
}

#[derive(Clone, Debug, Serialize, Deserialize)]
pub struct CreateIssue {
    pub name: String,
    pub description: String,
    pub status: Status,
    pub severity: String,
    pub category: String,
    #[serde(default)]
    pub links: Vec<String>,
    pub feedback: Option<String>,
}

impl CreateIssue {
    pub fn to_issue(self, id: usize) -> Issue<ObjectId> {
        Issue {
            id,
            name: self.name,
            description: self.description,
            status: self.status,
            severity: self.severity,
            events: Vec::new(),
            category: self.category,
            links: self.links,
            include: true,
            feedback: self.feedback.unwrap_or_default(),
            last_modified: Utc::now().timestamp_micros(),
            read: HashMap::new(),
        }
    }

    pub fn to_issue_map(map: Vec<Self>) -> Vec<Issue<ObjectId>> {
        map.into_iter()
            .enumerate()
            .map(|(idx, issue)| issue.to_issue(idx))
            .collect()
    }
}

#[derive(Clone, Deserialize, Serialize, Debug)]
pub struct PublicAudit {
    pub id: String,
    pub auditor_id: String,
    pub customer_id: String,
    pub project_id: String,

    pub auditor_first_name: String,
    pub auditor_last_name: String,
    pub avatar: String,
    pub auditor_contacts: Contacts,

    pub customer_first_name: String,
    pub customer_last_name: String,
    pub customer_avatar: String,
    pub customer_contacts: Contacts,

    pub project_name: String,
    pub description: String,
    pub scope: Vec<String>,
    pub tags: Vec<String>,
    pub status: PublicAuditStatus,
    pub price: Option<i64>,
    pub total_cost: Option<i64>,

    pub time: TimeRange,
    pub last_modified: i64,
    pub resolved_at: Option<i64>,
    pub report: Option<String>,
    pub report_name: Option<String>,
    #[serde(rename = "isPublic")]
    pub public: bool,

    pub issues: Vec<PublicIssue>,

    #[serde(default)]
    pub no_customer: bool,
    pub conclusion: Option<String>,
<<<<<<< HEAD

    pub auditor_organization: Option<PublicOrganization>,
    pub customer_organization: Option<PublicOrganization>,
=======
    pub access_code: Option<String>,
    pub verification_code: Option<String>,
>>>>>>> 14a7d465
}

impl PublicAudit {
    pub async fn new(
        context: &GeneralContext,
        audit: Audit<ObjectId>,
        only_public: bool,
    ) -> error::Result<PublicAudit> {
        let auth = context.auth();

        let auditor = request_auditor(&context, audit.auditor_id, context.server_auth()).await?;
        let customer = request_customer(&context, audit.customer_id, context.server_auth()).await?;

        let project = match audit.no_customer {
            true => None,
            _ => Some(
                context
                    .make_request::<PublicProject>()
                    .get(format!(
                        "{}://{}/{}/project/{}",
                        PROTOCOL.as_str(),
                        CUSTOMERS_SERVICE.as_str(),
                        API_PREFIX.as_str(),
                        audit.project_id
                    ))
                    .auth(context.server_auth())
                    .send()
                    .await?
                    .json::<PublicProject>()
                    .await?,
            ),
        };


        let organization_query = GetOrganizationQuery {
            with_members: Some(false),
        };

        let auditor_organization = if let Some(auditor_org) = audit.auditor_organization {
            Some(get_organization(context, auditor_org, Some(organization_query.clone())).await?)
        } else {
            None
        };

        let customer_organization = if let Some(customer_org) = audit.customer_organization {
            Some(get_organization(context, customer_org, Some(organization_query)).await?)
        } else {
            None
        };

        let is_audit_approved = if audit.edit_history.is_empty() || audit.approved_by.is_empty() {
            true
        } else {
            let first = audit.approved_by.values().next().unwrap();
            audit.approved_by.values().all(|v| v == first)
        };

        let status = match audit.status {
            AuditStatus::Waiting => PublicAuditStatus::WaitingForAudit,
            AuditStatus::Started => {
                if !is_audit_approved {
                    PublicAuditStatus::ApprovalNeeded
                } else if audit.issues.is_empty() {
                    PublicAuditStatus::InProgress
                } else if audit.issues.iter().all(|issue| issue.is_resolved()) {
                    PublicAuditStatus::ReadyForResolve
                } else {
                    PublicAuditStatus::IssuesWorkflow
                }
            }
            AuditStatus::Resolved => PublicAuditStatus::Resolved,
        };


        let mut auditor_contacts = auditor.contacts().clone();

        if !auditor_contacts.public_contacts && only_public {
            auditor_contacts = Contacts {
                email: None,
                telegram: None,
                public_contacts: false,
            }
        }

        let customer_contacts= if !customer.contacts.public_contacts && only_public {
            Contacts {
                email: None,
                telegram: None,
                public_contacts: false,
            }
        } else {
            customer.contacts
        };

        let project_name = if let Some(project) = &project {
            if audit.project_name == "" {
                project.name.clone()
            } else {
                audit.project_name
            }
        } else {
            audit.project_name
        };

        let (price, total_cost, access_code) = if only_public {
            (None, None, None)
        } else {
            (audit.price, audit.total_cost, audit.access_code)
        };

        let mut issues = audit
            .issues
            .into_iter()
            .map(|i| {
                let mut public_issue = auth.public_issue(i);
                if only_public {
                    public_issue.events = vec![];
                }
                public_issue
            })
            .collect::<Vec<PublicIssue>>();

        if only_public {
            issues.retain(|issue| issue.include)
        }

        let public_audit = PublicAudit {
            id: audit.id.to_hex(),
            auditor_id: audit.auditor_id.to_hex(),
            customer_id: audit.customer_id.to_hex(),
            project_id: audit.project_id.to_hex(),
            auditor_first_name: auditor.first_name().clone(),
            auditor_last_name: auditor.last_name().clone(),
            avatar: auditor.avatar().clone(),
            auditor_contacts,
            customer_first_name: customer.first_name,
            customer_last_name: customer.last_name,
            customer_avatar: customer.avatar,
            customer_contacts,
            project_name,
            description: audit.description,
            tags: audit.tags,
            scope: audit.scope,
            status,
            price,
            total_cost,
            time: audit.time,
            last_modified: audit.last_modified,
            resolved_at: audit.resolved_at,
            report: audit.report,
            report_name: audit.report_name,
            issues,
            public: audit.public,
            no_customer: audit.no_customer,
            conclusion: audit.conclusion,
<<<<<<< HEAD
            auditor_organization,
            customer_organization,
=======
            access_code,
            verification_code: audit.verification_code,
>>>>>>> 14a7d465
        };

        Ok(public_audit)
    }
}

#[derive(Clone, Deserialize, Serialize, Debug)]
pub struct NoCustomerAuditRequest {
    pub auditor_id: String,
    pub auditor_first_name: String,
    pub auditor_last_name: String,
    pub auditor_contacts: Contacts,
    pub avatar: String,

    pub project_name: String,
    pub description: String,
    pub status: AuditStatus,
    pub scope: Vec<String>,
    pub tags: Vec<String>,
    pub last_modified: i64,
    pub report: Option<String>,
    pub report_name: Option<String>,
    #[serde(rename = "isPublic")]
    pub public: bool,

    pub issues: Vec<CreateIssue>,
    pub conclusion: Option<String>,
<<<<<<< HEAD
    pub auditor_organization: Option<String>,
}

#[derive(Clone, Deserialize, Serialize, Debug)]
pub struct CreateAudit {
    pub id: String,
    pub auditor_first_name: String,
    pub auditor_last_name: String,
    pub customer_id: String,
    pub auditor_id: String,
    pub project_id: String,
    pub description: String,
    pub time: TimeRange,
    pub project_name: String,
    pub avatar: String,
    pub project_scope: Vec<String>,
    pub tags: Option<Vec<String>>,
    pub price: Option<i64>,
    pub total_cost: Option<i64>,
    pub auditor_contacts: Contacts,
    pub customer_contacts: Contacts,
    pub last_changer: Role,
    pub auditor_organization: Option<String>,
    pub customer_organization: Option<String>,
=======
}

pub fn create_access_code() -> String {
    let time = Utc::now().timestamp_micros().to_string();
    let rnd: String = rand::thread_rng()
        .sample_iter(&Alphanumeric)
        .take(10)
        .map(char::from)
        .collect();

    format!("{}{}", time, rnd)
>>>>>>> 14a7d465
}<|MERGE_RESOLUTION|>--- conflicted
+++ resolved
@@ -5,11 +5,11 @@
 use rand::{distributions::Alphanumeric, Rng};
 
 use crate::{
-<<<<<<< HEAD
-    api::organization::{get_organization, GetOrganizationQuery},
-=======
-    api::{auditor::request_auditor, customer::request_customer},
->>>>>>> 14a7d465
+    api::{
+        auditor::request_auditor,
+        customer::request_customer,
+        organization::{get_organization, GetOrganizationQuery},
+    },
     context::GeneralContext,
     entities::{
         audit::{Audit, AuditStatus, PublicAuditStatus, ReportType},
@@ -130,14 +130,11 @@
     #[serde(default)]
     pub no_customer: bool,
     pub conclusion: Option<String>,
-<<<<<<< HEAD
+    pub access_code: Option<String>,
+    pub verification_code: Option<String>,
 
     pub auditor_organization: Option<PublicOrganization>,
     pub customer_organization: Option<PublicOrganization>,
-=======
-    pub access_code: Option<String>,
-    pub verification_code: Option<String>,
->>>>>>> 14a7d465
 }
 
 impl PublicAudit {
@@ -293,13 +290,10 @@
             public: audit.public,
             no_customer: audit.no_customer,
             conclusion: audit.conclusion,
-<<<<<<< HEAD
+            access_code,
+            verification_code: audit.verification_code,
             auditor_organization,
             customer_organization,
-=======
-            access_code,
-            verification_code: audit.verification_code,
->>>>>>> 14a7d465
         };
 
         Ok(public_audit)
@@ -327,7 +321,6 @@
 
     pub issues: Vec<CreateIssue>,
     pub conclusion: Option<String>,
-<<<<<<< HEAD
     pub auditor_organization: Option<String>,
 }
 
@@ -352,7 +345,6 @@
     pub last_changer: Role,
     pub auditor_organization: Option<String>,
     pub customer_organization: Option<String>,
-=======
 }
 
 pub fn create_access_code() -> String {
@@ -364,5 +356,4 @@
         .collect();
 
     format!("{}{}", time, rnd)
->>>>>>> 14a7d465
 }