--- conflicted
+++ resolved
@@ -26,13 +26,9 @@
     InProgress,
     #[serde(rename = "Issues workflow", alias = "IssuesWorkflow")]
     IssuesWorkflow,
-<<<<<<< HEAD
-    #[serde(rename = "Ready for resolve", alias = "ReadyForResolve")]
-=======
     #[serde(rename = "Approval needed", alias = "ApprovalNeeded")]
     ApprovalNeeded,
-    #[serde(rename = "Ready for resolve", alias = "Resolved")]
->>>>>>> a9624f3c
+    #[serde(rename = "Ready for resolve", alias = "ReadyForResolve")]
     ReadyForResolve,
     #[serde(rename = "Resolved", alias = "Resolved")]
     Resolved,
