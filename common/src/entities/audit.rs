--- conflicted
+++ resolved
@@ -91,13 +91,11 @@
     pub chat_id: Option<AuditMessageId>,
     pub conclusion: Option<String>,
 
-<<<<<<< HEAD
+    pub access_code: Option<String>,
+    pub verification_code: Option<String>,
+
     pub auditor_organization: Option<Id>,
     pub customer_organization: Option<Id>,
-=======
-    pub access_code: Option<String>,
-    pub verification_code: Option<String>,
->>>>>>> 14a7d465
 }
 
 impl_has_last_modified!(Audit<ObjectId>);
@@ -130,13 +128,10 @@
             edit_history: self.edit_history,
             approved_by: self.approved_by,
             unread_edits: self.unread_edits,
-<<<<<<< HEAD
+            access_code: self.access_code,
+            verification_code: self.verification_code,
             auditor_organization: self.auditor_organization.map(|v| v.parse().unwrap()),
             customer_organization: self.customer_organization.map(|v| v.parse().unwrap()),
-=======
-            access_code: self.access_code,
-            verification_code: self.verification_code,
->>>>>>> 14a7d465
         }
     }
 }
@@ -169,13 +164,10 @@
             edit_history: self.edit_history,
             approved_by: self.approved_by,
             unread_edits: self.unread_edits,
-<<<<<<< HEAD
+            access_code: self.access_code,
+            verification_code: self.verification_code,
             auditor_organization: self.auditor_organization.map(|v| v.to_hex()),
             customer_organization: self.customer_organization.map(|v| v.to_hex()),
-=======
-            access_code: self.access_code,
-            verification_code: self.verification_code,
->>>>>>> 14a7d465
         }
     }
 
