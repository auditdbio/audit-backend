--- conflicted
+++ resolved
@@ -115,11 +115,8 @@
     pub email: String,
     pub name: String,
     pub current_role: String,
-<<<<<<< HEAD
+    pub linked_accounts: Option<Vec<PublicLinkedAccount>>,
     pub link_id: String,
-=======
-    pub linked_accounts: Option<Vec<PublicLinkedAccount>>,
->>>>>>> 5f5a938e
 }
 
 impl From<User<ObjectId>> for PublicUser {
@@ -137,11 +134,8 @@
             email: user.email,
             name: user.name,
             current_role: user.current_role,
-<<<<<<< HEAD
             link_id: user.link_id,
-=======
             linked_accounts,
->>>>>>> 5f5a938e
         }
     }
 }
