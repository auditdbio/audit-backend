use actix_web::HttpRequest;

use mongodb::bson::oid::ObjectId;
use serde::{Deserialize, Serialize};
use std::sync::Arc;
use utoipa::ToSchema;

use crate::services::USERS_SERVICE;

#[derive(Debug, Serialize, Deserialize, ToSchema, Clone, PartialEq, Eq)]
pub enum Role {
    User,
    Admin,
    Service,
}

#[derive(Debug, Serialize, Deserialize, ToSchema, Clone)]
pub struct AuthSession {
    pub user_id: ObjectId,
    pub token: String,
    pub exp: usize,
    pub role: Role,
}

impl AuthSession {
    pub fn user_id(&self) -> ObjectId {
        self.user_id.clone()
    }
}

pub fn jwt_from_header(req: &HttpRequest) -> Option<String> {
    // possibly make readable error
    req.headers()
        .get("Authorization")
        .and_then(|x| x.to_str().ok())
        .and_then(|x| x.strip_prefix("Bearer ")) // remove prefix
        .map(str::to_string)
}

pub async fn get_auth_session(jwt: String) -> Result<AuthSession, String> {
    let client = reqwest::Client::new();
    let req = client
<<<<<<< HEAD
        .get("https://auditdb.io/api/auth/verify")
=======
        .get(format!(
            "https://{}/api/auth/verify",
            USERS_SERVICE.as_str()
        ))
>>>>>>> 9e143286
        .header("Authorization", format!("Bearer {}", jwt))
        .send()
        .await
        .map_err(|e| e.to_string())?
        .json::<AuthSession>()
        .await
        .map_err(|e| e.to_string())?;

    Ok(req)
}

pub struct AuthPayload {
    pub jwt: String,
}

impl From<HttpRequest> for AuthPayload {
    fn from(req: HttpRequest) -> Self {
        let jwt = jwt_from_header(&req).unwrap();
        Self { jwt }
    }
}

#[async_trait::async_trait]
pub trait SessionManager {
    type Error;
    type Payload: From<HttpRequest> + Send;
    async fn get_session(&self, req: Self::Payload) -> Result<AuthSession, Self::Error>;
    async fn get_session_from_string(&self, str: String) -> Result<AuthSession, Self::Error>;
}
pub struct HttpSessionManager;

#[async_trait::async_trait]
impl SessionManager for HttpSessionManager {
    type Error = String;
    type Payload = AuthPayload;

    async fn get_session(&self, req: Self::Payload) -> Result<AuthSession, Self::Error> {
        get_auth_session(req.jwt).await
    }

    async fn get_session_from_string(&self, str: String) -> Result<AuthSession, Self::Error> {
        get_auth_session(str).await
    }
}

pub struct TestSessionManager(pub AuthSession);

#[async_trait::async_trait]
impl SessionManager for TestSessionManager {
    type Error = String;
    type Payload = AuthPayload;

    async fn get_session(&self, _req: Self::Payload) -> Result<AuthSession, Self::Error> {
        Ok(self.0.clone())
    }

    async fn get_session_from_string(&self, _str: String) -> Result<AuthSession, Self::Error> {
        Ok(self.0.clone())
    }
}

#[derive(Clone)]
pub struct AuthSessionManager(
    Arc<dyn SessionManager<Error = String, Payload = AuthPayload> + Send + Sync>,
);

impl AuthSessionManager {
    pub fn new<T>(manager: T) -> Self
    where
        T: SessionManager<Error = String, Payload = AuthPayload> + Send + Sync + 'static,
    {
        Self(Arc::new(manager))
    }
}

#[async_trait::async_trait]
impl SessionManager for AuthSessionManager {
    type Error = String;
    type Payload = AuthPayload;

    async fn get_session(&self, req: Self::Payload) -> Result<AuthSession, Self::Error> {
        self.0.get_session(req).await
    }

    async fn get_session_from_string(&self, str: String) -> Result<AuthSession, Self::Error> {
        self.0.get_session_from_string(str).await
    }
}<|MERGE_RESOLUTION|>--- conflicted
+++ resolved
@@ -40,14 +40,10 @@
 pub async fn get_auth_session(jwt: String) -> Result<AuthSession, String> {
     let client = reqwest::Client::new();
     let req = client
-<<<<<<< HEAD
-        .get("https://auditdb.io/api/auth/verify")
-=======
         .get(format!(
             "https://{}/api/auth/verify",
             USERS_SERVICE.as_str()
         ))
->>>>>>> 9e143286
         .header("Authorization", format!("Bearer {}", jwt))
         .send()
         .await
