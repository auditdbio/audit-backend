--- conflicted
+++ resolved
@@ -1,19 +1,6 @@
-<<<<<<< HEAD
 use mongodb::bson::{doc, Bson, Document, oid::ObjectId};
-=======
-use std::collections::HashMap;
-use std::ops::Deref;
-use std::sync::Arc;
+use serde::{Deserialize, Serialize};
 use chrono::Utc;
-
-use common::{error, impl_has_last_modified, default_timestamp};
-use common::repository::mongo_repository::MongoRepository;
-use common::repository::{Entity, HasLastModified};
-use common::services::{API_PREFIX, AUDITORS_SERVICE, CUSTOMERS_SERVICE, PROTOCOL};
-use mongodb::bson::oid::ObjectId;
-use mongodb::bson::{doc, Bson, Document};
->>>>>>> 004847c9
-use serde::{Deserialize, Serialize};
 use std::{
     collections::HashMap,
     ops::Deref,
@@ -22,7 +9,9 @@
 
 use common::{
     error,
-    repository::{Entity ,mongo_repository::MongoRepository},
+    default_timestamp,
+    impl_has_last_modified,
+    repository::{Entity, HasLastModified, mongo_repository::MongoRepository},
     services::{API_PREFIX, AUDITORS_SERVICE, CUSTOMERS_SERVICE, PROTOCOL, USERS_SERVICE},
 };
 
