use std::sync::Arc;
use std::collections::HashMap;
use mongodb::bson::oid::ObjectId;
use serde::{Deserialize, Serialize};
use serde_json::json;
use chrono::Utc;

use common::{
    api::{
        auditor::request_auditor,
        chat::{
            ChatId, CreateMessage,
            ChangeUnread, MessageKind,
            PublicReadId, PublicMessage,
            PublicChat,
        },
        customer::request_customer,
        events::{EventPayload, PublicEvent, post_event},
        file::request_file_metadata,
        organization::{get_organization, get_my_organizations, GetOrganizationQuery},
    },
    context::GeneralContext,
<<<<<<< HEAD
    entities::{
        organization::{OrganizationMember, PublicOrganization},
        role::{ChatRole, Role},
    },
=======
    entities::role::{Role, ChatRole},
>>>>>>> 05adc945
    error::{self, AddCode},
    services::{API_PREFIX, EVENTS_SERVICE, PROTOCOL, USERS_SERVICE},
};

use crate::repositories::chat::{ChatRepository, Group, ReadId};

pub struct ChatService {
    context: GeneralContext,
}

#[derive(Debug, Clone, Serialize, Deserialize)]
pub struct Preview {
    content: Vec<(PublicChat, PublicMessage)>,
}

#[derive(Debug, Clone, Serialize, Deserialize)]
pub struct Message {
    pub id: ObjectId,
    pub from: ChatId,
    pub chat: ObjectId,
    pub time: i64,
    pub text: String,
    pub kind: Option<MessageKind>,
}

impl Message {
    pub fn publish(self) -> PublicMessage {
        PublicMessage {
            id: self.id.to_hex(),
            from: self.from.publish(),
            chat: self.chat.to_hex(),
            time: self.time,
            text: self.text,
            kind: self.kind,
        }
    }
}

impl ChatService {
    pub fn new(context: GeneralContext) -> Self {
        Self { context }
    }

    pub async fn send_message(&self, message: CreateMessage) -> error::Result<PublicChat> {
        // TODO: check permissions
        let auth = self.context.auth();
        let current_id = auth.id().unwrap();

        let mut is_new_chat = false;

        let mut is_new_chat = false;

        let repo = self
            .context
            .get_repository_manual::<Arc<ChatRepository>>()
            .unwrap();

        let from = if message.role == ChatRole::Organization {
            let org_id = message
                .from_org_id
                .ok_or_else(|| anyhow::anyhow!("Field 'from_org_id' is required for 'Organization' role").code(400))?
                .parse()?;

            let org_user_response = self
                .context
                .make_request::<OrganizationMember>()
                .auth(auth)
                .get(format!(
                    "{}://{}/{}/organization/{}/members/{}",
                    PROTOCOL.as_str(),
                    USERS_SERVICE.as_str(),
                    API_PREFIX.as_str(),
                    org_id,
                    current_id,
                ))
                .send()
                .await?;

            if org_user_response.status().is_success() {
                ChatId {
                    id: org_id,
                    role: message.role,
                    org_user_id: Some(current_id.clone()),
                }
            } else {
                return Err(anyhow::anyhow!("The user is not a member of the specified organization").code(400))
            }
        } else {
            ChatId {
                id: current_id.clone(),
                role: message.role,
                org_user_id: None,
            }
        };

        let message_text = if message
            .kind
            .clone()
            .map_or(false, |k| k == MessageKind::File)
        {
            let meta = request_file_metadata(&self.context, message.text.clone(), auth).await?;
            let filename = if let Some(meta) = meta {
                format!(
                    "{}{}",
                    meta.original_name.unwrap_or("Unnamed file".to_string()),
                    if meta.extension.is_empty() { "".to_string() } else { format!(".{}", meta.extension) }
                )
            } else {
                return Err(anyhow::anyhow!("File sending error").code(400));
            };

            serde_json::to_string(&json!({
                "file_id": message.text,
                "filename": filename,
            })).unwrap()
        } else {
            message.text
        };

        let message = if let Some(chat) = message.chat {
            Message {
                id: ObjectId::new(),
                from,
                chat: chat.parse()?,
                time: Utc::now().timestamp_micros(),
                text: message_text,
                kind: message.kind,
            }
        } else {
            let existing_chat = repo
                .find_by_members(vec![
                    from.clone(),
                    message.to.clone().unwrap().parse()?
                ])
                .await?;

            if let Some(existing_private) = existing_chat {
                Message {
                    id: ObjectId::new(),
                    from,
                    chat: existing_private.id,
                    time: Utc::now().timestamp_micros(),
                    text: message_text,
                    kind: message.kind,
                }
            } else {
                is_new_chat = true;
                let stored_message = Message {
                    id: ObjectId::new(),
                    from,
                    chat: ObjectId::new(),
                    time: Utc::now().timestamp_micros(),
                    text: message_text,
                    kind: message.kind,
                };

                repo.create_private(stored_message.clone(), message.to.unwrap().parse()?)
                    .await?;
                stored_message
            }
        };

        let chat = repo.message(message.clone()).await?;
        let mut public_chat = chat.publish();
<<<<<<< HEAD

        let (chat_name, chat_avatar) = if is_new_chat {
            for unread in &mut public_chat.unread {
                if unread.id != current_id.to_hex() {
                    unread.unread = 1;
                }
            }
=======

        let (chat_name, chat_avatar) = if is_new_chat {
            for unread in &mut public_chat.unread {
                if unread.id != auth.id().unwrap().to_hex() {
                    unread.unread = 1;
                }
            }

            if from.role == ChatRole::Organization {
                // let org = get_organization(&self.context, from.id, None).await?;
                // (org.name, org.avatar)
                ("Organization".to_string(), None) // TODO: update this after merge with organizations
            } else if from.role == ChatRole::Auditor {
                let auditor = request_auditor(&self.context, from.id, auth.clone()).await?;
                (
                    auditor.first_name().clone() + " " + auditor.last_name(),
                    Some(auditor.avatar().to_string()),
                )
            } else if from.role == ChatRole::Customer {
                let customer = request_customer(&self.context, from.id, auth.clone()).await?;
                (
                    customer.first_name + " " + &customer.last_name,
                    Some(customer.avatar),
                )
            } else {
                ("Private chat".to_string(), None)
            }
        } else {
            ("Private chat".to_string(), None)
        };

        public_chat.name = chat_name;
        public_chat.avatar = chat_avatar;

        let payload = EventPayload::ChatMessage(message.publish());
        let new_chat_payload = EventPayload::NewChat(public_chat.clone());
>>>>>>> 05adc945

            if from.role == ChatRole::Organization {
                let org = get_organization(&self.context, from.id, None).await?;
                (org.name, org.avatar)
            } else if from.role == ChatRole::Auditor {
                let auditor = request_auditor(&self.context, from.id, auth.clone()).await?;
                (
                    auditor.first_name().clone() + " " + auditor.last_name(),
                    Some(auditor.avatar().to_string()),
                )
            } else if from.role == ChatRole::Customer {
                let customer = request_customer(&self.context, from.id, auth.clone()).await?;
                (
                    customer.first_name + " " + &customer.last_name,
                    Some(customer.avatar),
                )
            } else {
                ("Private chat".to_string(), None)
            }
        } else {
            ("Private chat".to_string(), None)
        };

<<<<<<< HEAD
        public_chat.name = chat_name;
        public_chat.avatar = chat_avatar;

        let message_payload = EventPayload::ChatMessage(message.publish());
        let new_chat_payload = EventPayload::NewChat(public_chat.clone());

        for member in chat.members() {
            if member.id != current_id {
                repo.unread(chat.chat_id(), member.id, None).await?;
            }

            if member.role == ChatRole::Organization {
                let organization = get_organization(&self.context, member.id, None)
                    .await?;
                let org_members = organization
                    .members
                    .unwrap_or(vec![]);

                for org_member in org_members {
                    let org_user_id = org_member.user_id.parse()?;
                    let message_event = PublicEvent::new(
                        org_user_id,
                        Some(organization.organization_type),
                        message_payload.clone(),
                    );

                    if is_new_chat && org_member.user_id != current_id.to_hex() {
                        let new_chat_event = PublicEvent::new(
                            org_user_id,
                            None,
                            new_chat_payload.clone(),
                        );
                        post_event(&self.context, new_chat_event, auth).await?;
                    }

                    post_event(&self.context, message_event, auth).await?;
                }
            } else {
                let message_event = PublicEvent::new(
                    member.id,
                    None,
                    message_payload.clone(),
                );
                post_event(&self.context, message_event, auth).await?;

                if is_new_chat && member.id != current_id {
                    let new_chat_event = PublicEvent::new(
                        member.id,
                        None,
                        new_chat_payload.clone(),
                    );
                    post_event(&self.context, new_chat_event, auth).await?;
                }
            }
=======
            let event = PublicEvent::new(
                user_id.id,
                Some(user_id.role.to_role()?),
                payload.clone(),
                );

            self.context
                .make_request()
                .post(format!(
                    "{}://{}/{}/event",
                    PROTOCOL.as_str(),
                    EVENTS_SERVICE.as_str(),
                    API_PREFIX.as_str(),
                ))
                .json(&event)
                .send()
                .await?;

            // TODO: update this after merge with organizations
            if is_new_chat && user_id.id != auth.id().unwrap() {
                let new_chat_event = PublicEvent::new(
                    user_id.id,
                    Some(user_id.role.to_role()?),
                    new_chat_payload.clone(),
                );
                self.context
                    .make_request()
                    .post(format!(
                        "{}://{}/{}/event",
                        PROTOCOL.as_str(),
                        EVENTS_SERVICE.as_str(),
                        API_PREFIX.as_str(),
                    ))
                    .json(&new_chat_event)
                    .send()
                    .await?;
            }
            // ---

>>>>>>> 05adc945
        }

        Ok(public_chat)
    }

    pub async fn preview(&self, role: ChatRole, org_id: Option<&String>) -> error::Result<Vec<PublicChat>> {
        let auth = self.context.auth();
        let current_id = auth.id().unwrap();

        let repo = self
            .context
            .get_repository_manual::<Arc<ChatRepository>>()
            .unwrap();

<<<<<<< HEAD
        let chat_id = ChatId {
            role,
            id: org_id.map_or(current_id, |org_id| org_id.parse().unwrap()),
            org_user_id: None,
=======
        let id = ChatId {
            role: role.into(),
            id: auth.id().unwrap(),
>>>>>>> 05adc945
        };

        let my_organizations = get_my_organizations(&self.context).await?;
        let mut my_org_ids = my_organizations
            .owner
            .iter()
            .map(|o| o.id.clone())
            .collect::<Vec<String>>();

        my_org_ids.extend(my_organizations
            .member
            .iter()
            .map(|o| o.id.clone())
            .collect::<Vec<String>>()
        );

        let (chats, privates) = repo.groups_by_user(chat_id).await?;
        let mut chats = chats.into_iter().map(Group::publish).collect::<Vec<_>>();

        for private in privates {
            for member in private.members {
                if member.id == current_id {
                    continue;
                }

<<<<<<< HEAD
                if role == ChatRole::Organization {
                    if member.org_user_id == Some(current_id) {
                        continue;
                    } else if member.org_user_id.is_none() && my_org_ids.contains(&member.id.to_hex()) {
                        continue;
                    }
                }

                let (name, avatar) = if member.role == ChatRole::Auditor {
                    let auditor = match request_auditor(&self.context, member.id, auth.clone()).await {
=======
                let (name, avatar) = if id.role == Role::Auditor.into() {
                    let auditor = match request_auditor(&self.context, id.id, auth.clone()).await {
>>>>>>> 05adc945
                        Ok(auditor) => auditor,
                        _ => continue
                    };
                    if auditor.is_empty() {
                        continue;
                    }
                    (
                        auditor.first_name().clone() + " " + auditor.last_name(),
                        auditor.avatar().to_string(),
                    )
<<<<<<< HEAD
                } else if member.role == ChatRole::Customer {
                    let customer = match request_customer(&self.context, member.id, auth.clone()).await {
=======
                } else if id.role == Role::Customer.into() {
                    let customer = match request_customer(&self.context, id.id, auth.clone()).await {
>>>>>>> 05adc945
                        Ok(customer) => customer,
                        _ => continue
                    };
                    if customer.user_id.is_empty() {
                        continue;
                    }
                    (
                        customer.first_name + " " + &customer.last_name,
                        customer.avatar,
                    )
                } else {
<<<<<<< HEAD
                    let query = GetOrganizationQuery {
                        with_members: Some(false),
                    };
                    let organization = match get_organization(&self.context, member.id, Some(query)).await {
                        Ok(org) => org,
                        _ => continue
                    };

                    (organization.name, organization.avatar.unwrap_or("".to_string()))
=======
                    // todo: fix after update with organizations
                    continue;
>>>>>>> 05adc945
                };

                let unread = if let Some(unread) = private.unread.clone() {
                    unread.clone().into_iter().map(ReadId::publish).collect()
                } else {
                    let mut unread = Vec::new();
                    for member in &private.members {
                        unread.push(PublicReadId {
                            id: member.id.to_hex(),
                            unread: 0,
                        });
                    }
                    unread
                };

                chats.push(PublicChat {
                    id: private.id.to_hex(),
                    name,
                    avatar: Some(avatar),
                    members: private.members.into_iter().map(ChatId::publish).collect(),
                    last_modified: private.last_modified,
                    last_message: private.last_message.clone().publish(),
                    unread,
                    creator: private.creator.map(ChatId::publish),
                })
            }
        }

        chats.sort_by(|a, b| a.last_modified.cmp(&b.last_modified));

        Ok(chats)
    }

    pub async fn messages(&self, group: ObjectId) -> error::Result<Vec<PublicMessage>> {
        let auth = self.context.auth();
        let current_id = auth.id().unwrap();

        let repo = self
            .context
            .get_repository_manual::<Arc<ChatRepository>>()
            .unwrap();

        let chat = repo.find(group).await?;
        let chat_members = chat.members();

        let mut organizations: HashMap<String, PublicOrganization> = HashMap::new();

        let repo_messages = repo
            .messages(group)
            .await?;
        let mut messages = vec![];

        for message in repo_messages {
            let mut public_message = PublicMessage {
                id: message.id.to_hex(),
                from: message.from.publish(),
                chat: message.chat.to_hex(),
                time: message.time,
                text: message.text,
                kind: message.kind,
            };

            if let Some(ref mut org_user) = public_message.from.org_user {
                if let Some(org) = organizations.get(&public_message.from.id) {
                    if let Some(member) = org
                        .members
                        .clone()
                        .unwrap_or(vec![])
                        .iter()
                        .find(|m| m.user_id == org_user.id) {
                        org_user.name = member.username.clone();
                        org_user.role = Some(org.organization_type);
                    } else if org.organization_type == Role::Auditor {
                        let auditor = match request_auditor(
                            &self.context,
                            org_user.id.parse()?,
                            auth.clone()
                        ).await {
                            Ok(auditor) => auditor,
                            _ => continue
                        };
                        if auditor.is_empty() {
                            continue;
                        }
                        org_user.name = auditor.first_name().clone() + " " + auditor.last_name();
                        org_user.role = Some(Role::Auditor);
                    } else {
                        let customer = match request_customer(
                            &self.context,
                            org_user.id.parse()?,
                            auth.clone()
                        ).await {
                            Ok(customer) => customer,
                            _ => continue
                        };
                        if customer.user_id.is_empty() {
                            continue;
                        }
                        org_user.name = customer.first_name + " " + &customer.last_name;
                        org_user.role = Some(Role::Customer);
                    }
                } else {
                    let org = get_organization(
                        &self.context,
                        public_message.from.id.parse()?,
                        None
                    ).await?;

                    organizations.insert(org.id.clone(), org.clone());
                    if let Some(member) = org
                        .members
                        .clone()
                        .unwrap_or(vec![])
                        .iter()
                        .find(|m| m.user_id == org_user.id) {
                        org_user.name = member.username.clone();
                        org_user.role = Some(org.organization_type);
                    } else if org.organization_type == Role::Auditor {
                        let auditor = match request_auditor(
                            &self.context,
                            org_user.id.parse()?,
                            auth.clone()
                        ).await {
                            Ok(auditor) => auditor,
                            _ => continue
                        };
                        if auditor.is_empty() {
                            continue;
                        }
                        org_user.name = auditor.first_name().clone() + " " + auditor.last_name();
                        org_user.role = Some(Role::Auditor);
                    } else {
                        let customer = match request_customer(
                            &self.context,
                            org_user.id.parse()?,
                            auth.clone()
                        ).await {
                            Ok(customer) => customer,
                            _ => continue
                        };
                        if customer.user_id.is_empty() {
                            continue;
                        }
                        org_user.name = customer.first_name + " " + &customer.last_name;
                        org_user.role = Some(Role::Customer);
                    }
                }
            }

            messages.push(public_message);
        }

        for member in chat_members {
            if member.id == current_id || member.org_user_id == Some(current_id) {
                return Ok(messages)
            } else if member.role == ChatRole::Organization {
                let org_members = get_organization(&self.context, member.id, None)
                    .await?
                    .members
                    .unwrap_or(vec![])
                    .into_iter()
                    .map(|m| m.user_id)
                    .collect::<Vec<String>>();

                if org_members.contains(&current_id.to_hex()) {
                    return Ok(messages)
                }
            }
        }
        Err(anyhow::anyhow!("User is not available to read this chat").code(403))
    }

    pub async fn unread_messages(&self, group: ObjectId, unread: i32, data: ChangeUnread) -> error::Result<()> {
        let auth = self.context.auth();
        let user_id = if let Some(org_id) = data.org_id {
            org_id.parse()?
        } else {
            auth.id().unwrap()
        };

        let repo = self
            .context
            .get_repository_manual::<Arc<ChatRepository>>()
            .unwrap();

        repo.unread(group, user_id, Some(unread)).await?;
        Ok(())
    }

    pub async fn delete_message(&self, chat_id: ObjectId, message_id: ObjectId) -> error::Result<()> {
        let auth = self.context.auth();
        let id = auth.id().unwrap();

        let repo = self
            .context
            .get_repository_manual::<Arc<ChatRepository>>()
            .unwrap();

        let chat = repo.find(chat_id).await?;
        let chat_members = chat.members();

        if !chat_members.iter().any(|member| member.id == id) {
            return Err(anyhow::anyhow!("User is not available to delete this message").code(403));
        }

        let payload = EventPayload::ChatDeleteMessage(message_id.to_hex());

        for member in chat_members {
            let event = PublicEvent::new(member.id, None, payload.clone());
            self.context
                .make_request()
                .post(format!(
                    "{}://{}/{}/event",
                    PROTOCOL.as_str(),
                    EVENTS_SERVICE.as_str(),
                    API_PREFIX.as_str(),
                ))
                .json(&event)
                .send()
                .await?;
        }

        repo.delete_message(chat_id, message_id).await?;

        Ok(())
    }
}<|MERGE_RESOLUTION|>--- conflicted
+++ resolved
@@ -20,14 +20,10 @@
         organization::{get_organization, get_my_organizations, GetOrganizationQuery},
     },
     context::GeneralContext,
-<<<<<<< HEAD
     entities::{
         organization::{OrganizationMember, PublicOrganization},
         role::{ChatRole, Role},
     },
-=======
-    entities::role::{Role, ChatRole},
->>>>>>> 05adc945
     error::{self, AddCode},
     services::{API_PREFIX, EVENTS_SERVICE, PROTOCOL, USERS_SERVICE},
 };
@@ -75,8 +71,6 @@
         // TODO: check permissions
         let auth = self.context.auth();
         let current_id = auth.id().unwrap();
-
-        let mut is_new_chat = false;
 
         let mut is_new_chat = false;
 
@@ -192,7 +186,6 @@
 
         let chat = repo.message(message.clone()).await?;
         let mut public_chat = chat.publish();
-<<<<<<< HEAD
 
         let (chat_name, chat_avatar) = if is_new_chat {
             for unread in &mut public_chat.unread {
@@ -200,44 +193,6 @@
                     unread.unread = 1;
                 }
             }
-=======
-
-        let (chat_name, chat_avatar) = if is_new_chat {
-            for unread in &mut public_chat.unread {
-                if unread.id != auth.id().unwrap().to_hex() {
-                    unread.unread = 1;
-                }
-            }
-
-            if from.role == ChatRole::Organization {
-                // let org = get_organization(&self.context, from.id, None).await?;
-                // (org.name, org.avatar)
-                ("Organization".to_string(), None) // TODO: update this after merge with organizations
-            } else if from.role == ChatRole::Auditor {
-                let auditor = request_auditor(&self.context, from.id, auth.clone()).await?;
-                (
-                    auditor.first_name().clone() + " " + auditor.last_name(),
-                    Some(auditor.avatar().to_string()),
-                )
-            } else if from.role == ChatRole::Customer {
-                let customer = request_customer(&self.context, from.id, auth.clone()).await?;
-                (
-                    customer.first_name + " " + &customer.last_name,
-                    Some(customer.avatar),
-                )
-            } else {
-                ("Private chat".to_string(), None)
-            }
-        } else {
-            ("Private chat".to_string(), None)
-        };
-
-        public_chat.name = chat_name;
-        public_chat.avatar = chat_avatar;
-
-        let payload = EventPayload::ChatMessage(message.publish());
-        let new_chat_payload = EventPayload::NewChat(public_chat.clone());
->>>>>>> 05adc945
 
             if from.role == ChatRole::Organization {
                 let org = get_organization(&self.context, from.id, None).await?;
@@ -261,7 +216,6 @@
             ("Private chat".to_string(), None)
         };
 
-<<<<<<< HEAD
         public_chat.name = chat_name;
         public_chat.avatar = chat_avatar;
 
@@ -291,7 +245,7 @@
                     if is_new_chat && org_member.user_id != current_id.to_hex() {
                         let new_chat_event = PublicEvent::new(
                             org_user_id,
-                            None,
+                            Some(organization.organization_type),
                             new_chat_payload.clone(),
                         );
                         post_event(&self.context, new_chat_event, auth).await?;
@@ -316,47 +270,6 @@
                     post_event(&self.context, new_chat_event, auth).await?;
                 }
             }
-=======
-            let event = PublicEvent::new(
-                user_id.id,
-                Some(user_id.role.to_role()?),
-                payload.clone(),
-                );
-
-            self.context
-                .make_request()
-                .post(format!(
-                    "{}://{}/{}/event",
-                    PROTOCOL.as_str(),
-                    EVENTS_SERVICE.as_str(),
-                    API_PREFIX.as_str(),
-                ))
-                .json(&event)
-                .send()
-                .await?;
-
-            // TODO: update this after merge with organizations
-            if is_new_chat && user_id.id != auth.id().unwrap() {
-                let new_chat_event = PublicEvent::new(
-                    user_id.id,
-                    Some(user_id.role.to_role()?),
-                    new_chat_payload.clone(),
-                );
-                self.context
-                    .make_request()
-                    .post(format!(
-                        "{}://{}/{}/event",
-                        PROTOCOL.as_str(),
-                        EVENTS_SERVICE.as_str(),
-                        API_PREFIX.as_str(),
-                    ))
-                    .json(&new_chat_event)
-                    .send()
-                    .await?;
-            }
-            // ---
-
->>>>>>> 05adc945
         }
 
         Ok(public_chat)
@@ -371,16 +284,10 @@
             .get_repository_manual::<Arc<ChatRepository>>()
             .unwrap();
 
-<<<<<<< HEAD
         let chat_id = ChatId {
             role,
             id: org_id.map_or(current_id, |org_id| org_id.parse().unwrap()),
             org_user_id: None,
-=======
-        let id = ChatId {
-            role: role.into(),
-            id: auth.id().unwrap(),
->>>>>>> 05adc945
         };
 
         let my_organizations = get_my_organizations(&self.context).await?;
@@ -406,7 +313,6 @@
                     continue;
                 }
 
-<<<<<<< HEAD
                 if role == ChatRole::Organization {
                     if member.org_user_id == Some(current_id) {
                         continue;
@@ -417,10 +323,6 @@
 
                 let (name, avatar) = if member.role == ChatRole::Auditor {
                     let auditor = match request_auditor(&self.context, member.id, auth.clone()).await {
-=======
-                let (name, avatar) = if id.role == Role::Auditor.into() {
-                    let auditor = match request_auditor(&self.context, id.id, auth.clone()).await {
->>>>>>> 05adc945
                         Ok(auditor) => auditor,
                         _ => continue
                     };
@@ -431,13 +333,8 @@
                         auditor.first_name().clone() + " " + auditor.last_name(),
                         auditor.avatar().to_string(),
                     )
-<<<<<<< HEAD
                 } else if member.role == ChatRole::Customer {
                     let customer = match request_customer(&self.context, member.id, auth.clone()).await {
-=======
-                } else if id.role == Role::Customer.into() {
-                    let customer = match request_customer(&self.context, id.id, auth.clone()).await {
->>>>>>> 05adc945
                         Ok(customer) => customer,
                         _ => continue
                     };
@@ -449,7 +346,6 @@
                         customer.avatar,
                     )
                 } else {
-<<<<<<< HEAD
                     let query = GetOrganizationQuery {
                         with_members: Some(false),
                     };
@@ -459,10 +355,6 @@
                     };
 
                     (organization.name, organization.avatar.unwrap_or("".to_string()))
-=======
-                    // todo: fix after update with organizations
-                    continue;
->>>>>>> 05adc945
                 };
 
                 let unread = if let Some(unread) = private.unread.clone() {
