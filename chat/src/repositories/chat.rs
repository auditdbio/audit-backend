--- conflicted
+++ resolved
@@ -235,19 +235,11 @@
             .into_iter()
             .map(|chat_id| {
                 Bson::Document(doc! {
-<<<<<<< HEAD
-                "$elemMatch": {
-                    "role": chat_id.role.stringify(),
-                    "id": chat_id.id,
-                }
-            })
-=======
                     "$elemMatch": {
                         "role": chat_id.role.stringify(),
                         "id": chat_id.id,
                     }
                 })
->>>>>>> 05adc945
             })
             .collect();
 
