<<<<<<< HEAD
template="""
x-common-variables: &common-variables
  MONGOURI: "mongodb://${MONGO_LOGIN}:${MONGO_PASSWORD}@%container_namespace%-database:27017/?authSource=admin"
  JWT_SECRET: "${JWT_SECRET}"
  HELLO_MAIL_ADDRESS: "${HELLO_MAIL_ADDRESS}"
  HELLO_MAIL_PASSWORD: "${HELLO_MAIL_PASSWORD}"
  ADMIN_CREATION_PASSWORD: "${ADMIN_CREATION_PASSWORD}"
  AUDITORS_SERVICE_URL: "%AUDITORS_SERVICE_URL%"
  AUDITS_SERVICE_URL: "%AUDITS_SERVICE_URL%"
  CUSTOMERS_SERVICE_URL: "%CUSTOMERS_SERVICE_URL%"
  FILES_SERVICE_URL: "%FILES_SERVICE_URL%"
  MAIL_SERVICE_URL: "%MAIL_SERVICE_URL%"
  SEARCH_SERVICE_URL: "%SEARCH_SERVICE_URL%"
  USERS_SERVICE_URL: "%USERS_SERVICE_URL%"
  RENDERER_SERVICE_URL: "%RENDERER_SERVICE_URL%"
  NOTIFICATIONS_SERVICE_URL: "%NOTIFICATIONS_SERVICE_URL%"
  EVENTS_SERVICE_URL: "%EVENTS_SERVICE_URL%"
  FRONTEND: "%FRONTEND%"
  PROTOCOL: "${PROTOCOL}"
  FEEDBACK_EMAIL: "${FEEDBACK_EMAIL}"
  GITHUB_CLIENT_SECRET: "${GITHUB_CLIENT_SECRET}"
  GITHUB_CLIENT_ID: "${GITHUB_CLIENT_ID}"
  GITHUB_TOKEN_CRYPTO_KEY: "${GITHUB_TOKEN_CRYPTO_KEY}"
  GITHUB_TOKEN_CRYPTO_IV: "${GITHUB_TOKEN_CRYPTO_IV}"
  X_CLIENT_SECRET: "${X_CLIENT_SECRET}"
  X_CLIENT_ID: "${X_CLIENT_ID}"
  LINKEDIN_CLIENT_SECRET: "${LINKEDIN_CLIENT_SECRET}"
  LINKEDIN_CLIENT_ID: "${LINKEDIN_CLIENT_ID}"
  RUST_LOG: actix=info,reqwest=info,search=info,common=info,audits=trace
  TIMEOUT: "60"
=======
from typing import Optional, List
>>>>>>> 6c62bd09

class PortConfig:
    expose: str
    port: str

    def __init__(self, expose, port) -> None:
      self.expose = expose
      self.port = port

<<<<<<< HEAD
services:
  %container_namespace%-binaries:
    build:
      context: ./
      dockerfile: ./Dockerfile
    volumes:
      - %volume_namespace%-binaries:/data/binaries

  %container_namespace%-users:
    depends_on:
      - %container_namespace%-binaries
    build: ./users
    %port_expose%:
      - 3001%optional_duplicate%
    volumes:
      - %volume_namespace%-binaries:/data/binaries
    environment:
      VIRTUAL_HOST: "${VIRTUAL_HOST}"
      VIRTUAL_PATH: ~^/api/(user|auth|my_user|waiting_list|github)
      <<: *common-variables
    networks:
      - %network_namespace%-database
      - %proxy_network%

  %container_namespace%-customers:
    depends_on:
      - %container_namespace%-binaries
    build: ./customers
    %port_expose%:
      - 3002%optional_duplicate%
    volumes:
      - %volume_namespace%-binaries:/data/binaries
    environment:
      VIRTUAL_HOST: "${VIRTUAL_HOST}"
      VIRTUAL_PATH: ~^/api/(customer|my_customer|project|my_project)
      <<: *common-variables
    networks:
      - %proxy_network%
      - %network_namespace%-database

  %container_namespace%-audits:
    depends_on:
      - %container_namespace%-binaries
    build: ./audits
    volumes:
      - %volume_namespace%-binaries:/data/binaries
    %port_expose%:
      - 3003%optional_duplicate%
    environment:
      VIRTUAL_HOST: "${VIRTUAL_HOST}"
      VIRTUAL_PATH: ~^/api/(audit|my_audit|request|my_request|public_audits|no_customer_audit)
      <<: *common-variables
    networks:
      - %proxy_network%
      - %network_namespace%-database

  %container_namespace%-auditors:
    depends_on:
      - %container_namespace%-binaries
    build: ./auditors
    %port_expose%:
      - 3004%optional_duplicate%
    volumes:
      - %volume_namespace%-binaries:/data/binaries
    environment:
      VIRTUAL_HOST: "${VIRTUAL_HOST}"
      VIRTUAL_PATH: ~^/api/(auditor|my_auditor|badge)
      <<: *common-variables
    networks:
      - %proxy_network%
      - %network_namespace%-database

  %container_namespace%-files:
    depends_on:
      - %container_namespace%-binaries
    build: ./files
    %port_expose%:
      - 3005%optional_duplicate%
    volumes:
      - %volume_namespace%-binaries:/data/binaries
      - %volume_namespace%-files:/auditdb-files
    environment:
      VIRTUAL_HOST: "${VIRTUAL_HOST}"
      VIRTUAL_PATH: ~^/api/(file|notused1)
      <<: *common-variables
    networks:
      - %network_namespace%-database
      - %proxy_network%

  %container_namespace%-search:
    depends_on:
      - %container_namespace%-binaries
    build: ./search
    %port_expose%:
      - 3006%optional_duplicate%
    volumes:
      - %volume_namespace%-binaries:/data/binaries
    environment:
      VIRTUAL_HOST: "${VIRTUAL_HOST}"
      VIRTUAL_PATH: ~^/api/(search|notused1)
      <<: *common-variables
    networks:
      - %proxy_network%
      - %network_namespace%-database

  %container_namespace%-mail:
    depends_on:
      - %container_namespace%-binaries
    build: ./mail
    %port_expose%:
      - 3007%optional_duplicate%
    volumes:
      - %volume_namespace%-binaries:/data/binaries
    environment:
      VIRTUAL_HOST: "${VIRTUAL_HOST}"
      VIRTUAL_PATH: ~^/api/(mail|feedback|code)
      <<: *common-variables
    networks:
      - %proxy_network%
      - %network_namespace%-database

  %container_namespace%-notification:
    depends_on:
      - %container_namespace%-binaries
    build: ./notification
    %port_expose%:
      - 3008%optional_duplicate%
    volumes:
      - %volume_namespace%-binaries:/data/binaries
    environment:
      VIRTUAL_HOST: "${VIRTUAL_HOST}"
      VIRTUAL_PATH: ~^/api/(send_notification|read_notification|unread_notifications)
      <<: *common-variables
    networks:
      - %proxy_network%
      - %network_namespace%-database

  %container_namespace%-telemetry:
    depends_on:
      - %container_namespace%-binaries
    build: ./telemetry
    %port_expose%:
      - 3009%optional_duplicate%
    volumes:
      - %volume_namespace%-binaries:/data/binaries
    environment:
      VIRTUAL_HOST: "${VIRTUAL_HOST}"
      VIRTUAL_PATH: ~^/api/(telemetry|not_used1)
      <<: *common-variables
    networks:
      - %proxy_network%
      - %network_namespace%-database

  %container_namespace%-chat:
    depends_on:
      - %container_namespace%-binaries
    build: ./chat
    %port_expose%:
      - 3012%optional_duplicate%
    volumes:
      - %volume_namespace%-binaries:/data/binaries
    environment:
      VIRTUAL_HOST: "${VIRTUAL_HOST}"
      VIRTUAL_PATH: ~^/api/(chat|not_used1)
      <<: *common-variables
    networks:
      - %proxy_network%
      - %network_namespace%-database

  %container_namespace%-event:
    depends_on:
      - %container_namespace%-binaries
    build: ./event
    %port_expose%:
      - 3010%optional_duplicate%
    volumes:
      - %volume_namespace%-binaries:/data/binaries
    environment:
      VIRTUAL_HOST: "${VIRTUAL_HOST}"
      VIRTUAL_PATH: ~^/api/(notifications|event)
      <<: *common-variables
    networks:
      - %proxy_network%

  %container_namespace%-renderer:
    build:
      context: renderer
      dockerfile: Dockerfile
    %port_expose%:
      - 3015%optional_duplicate%
    environment:
      VIRTUAL_HOST: "${VIRTUAL_HOST}"
      VIRTUAL_PATH: ~^/api/(generate-report|notused2)
      <<: *common-variables
    networks:
      - %proxy_network%
      - %network_namespace%-report

  %container_namespace%-report:
    build: ./report
    depends_on:
      - %container_namespace%-binaries
      - %container_namespace%-renderer
    %port_expose%:
      - 3011%optional_duplicate%
    volumes:
      - %volume_namespace%-binaries:/data/binaries
=======
class APIConfig:
    api_prefix: str
    post_prefixes: List[str]

    def __init__(self, api_prefix, post_prefixes) -> None:
        self.api_prefix = api_prefix
        self.post_prefixes = post_prefixes


def get_services(config, api_prefix, proxy_network, expose, open_database):
    open_database = "ports" if open_database else "expose" 
    default_service_settings = {
        'depends_on': ["binaries"],
        'volumes': [("binaries", "/data/binaries")],
        'networks': [proxy_network, "database"],
        'proxy_network': proxy_network
    }
    return [
        Service(config, "binaries", None, None, [], [("binaries", "/data/binaries")], [], proxy_network),
        Service(config, "users", PortConfig(expose, "3001"), APIConfig(api_prefix, ["user", "auth", "my_user", "waiting_list"]), **default_service_settings),
        Service(config, "customers", PortConfig(expose, "3002"), APIConfig(api_prefix, ["customer", "my_customer", "project", "my_project"]), **default_service_settings),
        Service(config, "audits", PortConfig(expose, "3003"), APIConfig(api_prefix, ["audit", "my_audit", "request", "my_request", "public_audits", "no_customer_audit"]), **default_service_settings),
        Service(config, "auditors", PortConfig(expose, "3004"), APIConfig(api_prefix, ["auditor", "my_auditor", "badge"]), **default_service_settings),
        Service(config, "files", PortConfig(expose, "3005"), APIConfig(api_prefix, ["file", "notused1"]), ["binaries"], [("binaries", "/data/binaries"), ("files", "/auditdb-files")], [proxy_network, "database"], proxy_network),
        Service(config, "search", PortConfig(expose, "3006"), APIConfig(api_prefix, ["search", "notused1"]), **default_service_settings),
        Service(config, "mail", PortConfig(expose, "3007"), APIConfig(api_prefix, ["mail", "feedback", "code"]), **default_service_settings),
        Service(config, "notification", PortConfig(expose, "3008"), APIConfig(api_prefix, ["send_notification", "read_notification", "unread_notifications"]), ["binaries"], [("binaries", "/data/binaries")], [proxy_network, "database"], proxy_network),
        Service(config, "telemetry", PortConfig(expose, "3009"), APIConfig(api_prefix, ["telemetry", "notused1"]), **default_service_settings),
        Service(config, "chat", PortConfig(expose, "3012"), APIConfig(api_prefix, ["chat", "notused1"]), **default_service_settings),
        Service(config, "renderer", PortConfig(expose, "3015"), APIConfig(api_prefix, ["generate-report", "notused1"]), [], [], [proxy_network, "report"], proxy_network),
        Service(config, "report", PortConfig(expose, "3011"), APIConfig(api_prefix, ["report", "notused2"]), ["binaries", "renderer"], [("binaries", "/data/binaries")], [proxy_network, "report"], proxy_network),
        Service(config, "cloc", PortConfig(expose, "3013"), APIConfig(api_prefix, ["cloc", "notused1"]), ["binaries"], [("binaries", "/data/binaries"), ("repo", "/repositories")], [proxy_network, "database"], proxy_network),
        Service(config, "event", PortConfig(expose, "3010"), APIConfig(api_prefix, ["notification", "event"]), **default_service_settings),
        Service(config, "database", PortConfig(open_database, "27017"), None, [], [("database", "/data/db"), ("backup", "/mongo_backup")], [proxy_network, "database"], proxy_network, [("MONGO_INITDB_ROOT_USERNAME", "\"${MONGO_LOGIN}\""), ("MONGO_INITDB_ROOT_PASSWORD", "\"${MONGO_PASSWORD}\"")])
    ]


class Service:
    service_name: str

    config: dict

    port_config: Optional[PortConfig]

    api_config: Optional[APIConfig]

    proxy_network: str

    depends_on: List[str]
    volumes: List[tuple[str, str]]
    networks: List[str]
    variables: List[tuple[str, str]]


    def __init__(self, config, service_name: str, 
                 port_config: Optional[PortConfig], api_config: Optional[APIConfig], 
                 depends_on: List[str], 
                 volumes: List[tuple[str, str]], networks: List[str], proxy_network: str,
                 variables: List[tuple[str, str]] = []) -> None:
        self.config = config
        self.service_name = service_name
        self.port_config = port_config
        self.api_config = api_config
        self.depends_on = depends_on
        self.volumes = volumes
        self.networks = networks
        self.proxy_network = proxy_network
        self.variables = variables
    
    def __str__(self) -> str:
        folder = self.service_name if self.service_name != "binaries" else ""
        folder = folder if folder != "database" else "mongo"

        depend_on_template = "\n    depends_on:\n" if len(self.depends_on) > 0 else ""
        for container_name in self.depends_on:
            depend_on_template += f"      - {self.config['container_namespace']}-{container_name}\n"
        depend_on_template = depend_on_template[:-1]
            
        volumes_template = "volumes:\n" if len(self.volumes) > 0 else ""
        for (volume_name, volume_path) in self.volumes:
            volumes_template += f"      - {self.config['volume_namespace']}-{volume_name}:{volume_path}\n"
        volumes_template = volumes_template[:-1]
        
        networks_template = "    networks:\n" if len(self.networks) > 0 else ""
        for network in self.networks:
            if network != self.proxy_network:
                networks_template += f"      - {self.config['network_namespace']}-{network}\n"
            else:
                networks_template += f"      - {network}\n"
        networks_template = networks_template[:-1]
      
       

        port_template = ""
        if self.port_config is not None:
            optional_duplicate = ":" + self.port_config.port if self.port_config.expose == "ports" else ""
            port_template = f"    {self.port_config.expose}:\n      - {self.port_config.port}{optional_duplicate}\n"
        
        virtual_path_template = ""
        if self.api_config is not None:
            post_prefixes = "("
            for (i, post_prefix) in enumerate(self.api_config.post_prefixes):
                if i > 0:
                    post_prefixes += f"|{post_prefix}"
                    continue
                post_prefixes += post_prefix
            post_prefixes += ")"
            virtual_path_template = f"\n      VIRTUAL_PATH: ~^/{self.api_config.api_prefix}/{post_prefixes}"

        variables = ""
        for (name, value) in self.variables:
            variables += f"      {name}: {value}\n"

        return f"""  {self.config['container_namespace']}-{self.service_name}:{depend_on_template}
    build: ./{folder}
{port_template}    {volumes_template}
>>>>>>> 6c62bd09
    environment:
      VIRTUAL_HOST: "${{VIRTUAL_HOST}}"{virtual_path_template}
      <<: *common-variables
{variables}{networks_template}
"""
        

def create_docker_compose(config):
    print(config)
    services_str = "\n".join([str(service) for service in get_services(config, config['api_prefix'], config['proxy_network'], "expose", config['open_database'])])

    return f"""
x-common-variables: &common-variables
  MONGOURI: "mongodb://${{MONGO_LOGIN}}:${{MONGO_PASSWORD}}@{config['container_namespace']}-database:27017/?authSource=admin"
  JWT_SECRET: "${{JWT_SECRET}}"
  HELLO_MAIL_ADDRESS: "${{HELLO_MAIL_ADDRESS}}"
  HELLO_MAIL_PASSWORD: "${{HELLO_MAIL_PASSWORD}}"
  ADMIN_CREATION_PASSWORD: "${{ADMIN_CREATION_PASSWORD}}"
  AUDITORS_SERVICE_URL: "${{AUDITORS_SERVICE_URL}}"
  AUDITS_SERVICE_URL: "${{AUDITS_SERVICE_URL}}"
  CUSTOMERS_SERVICE_URL: "${{CUSTOMERS_SERVICE_URL}}"
  FILES_SERVICE_URL: "${{FILES_SERVICE_URL}}"
  MAIL_SERVICE_URL: "${{MAIL_SERVICE_URL}}"
  SEARCH_SERVICE_URL: "${{SEARCH_SERVICE_URL}}"
  USERS_SERVICE_URL: "${{USERS_SERVICE_URL}}"
  RENDERER_SERVICE_URL: "${{RENDERER_SERVICE_URL}}"
  NOTIFICATIONS_SERVICE_URL: "${{NOTIFICATIONS_SERVICE_URL}}"
  EVENTS_SERVICE_URL: "${{EVENTS_SERVICE_URL}}"
  API_PREFIX: "${{API_PREFIX}}"
  FRONTEND: "${{FRONTEND}}"
  PROTOCOL: "${{PROTOCOL}}"
  FEEDBACK_EMAIL: "${{FEEDBACK_EMAIL}}"
  GITHUB_CLIENT_SECRET: "${{GITHUB_CLIENT_SECRET}}"
  GITHUB_CLIENT_ID: "${{GITHUB_CLIENT_ID}}"
  GITHUB_TOKEN_CRYPTO_KEY: "${{GITHUB_TOKEN_CRYPTO_KEY}}"
  GITHUB_TOKEN_CRYPTO_IV: "${{GITHUB_TOKEN_CRYPTO_IV}}"
  X_CLIENT_SECRET: "${{X_CLIENT_SECRET}}"
  X_CLIENT_ID: "${{X_CLIENT_ID}}"
  LINKEDIN_CLIENT_SECRET: "${{LINKEDIN_CLIENT_SECRET}}"
  LINKEDIN_CLIENT_ID: "${{LINKEDIN_CLIENT_ID}}"
  RUST_LOG: actix=info,reqwest=info,search=info,common=info,audits=trace
  TIMEOUT: "60"

services:
{services_str}


volumes:
  {config['volume_namespace']}-backup:
  {config['volume_namespace']}-database:
  {config['volume_namespace']}-files:
  {config['volume_namespace']}-binaries:
  {config['volume_namespace']}-repo:
networks:
  {config['network_namespace']}-report:
  {config['network_namespace']}-database:
  {config['proxy_network']}:"""


def create_docker_build(is_test_server):
    features = "--features \"test_server\"" if is_test_server else ""

    return f"""
FROM rust:bookworm  as chef
RUN cargo install cargo-chef --locked
WORKDIR /app
FROM chef AS planner
COPY . .
RUN cargo chef prepare --recipe-path recipe.json
FROM chef AS builder
COPY --from=planner /app/recipe.json recipe.json
RUN cargo chef cook --release --recipe-path recipe.json
COPY . .
RUN cargo build --release {features}
RUN chmod +x ./setup.sh
CMD ["./setup.sh"]
"""


import subprocess

def clone_database_from(source, config, destination = None):
    destination = destination or "audit-backend_%volume_namespace%-database".replace("%volume_namespace%", config['volume_namespace'])
    print(source)
    command = ["docker", "run", "--rm", "-it", "-v", f"{source}:/from", "-v", f"{destination}:/to", "ubuntu", "bash", "-c", "cd /from ; cp -av . /to"]
    print("running a command", *command)
    subprocess.run(command)

services = {
  "%AUDITORS_SERVICE_URL%": "auditors",
  "%AUDITS_SERVICE_URL%": "audits",
  "%CUSTOMERS_SERVICE_URL%": "customers",
  "%FILES_SERVICE_URL%": "files",
  "%MAIL_SERVICE_URL%": "mail",
  "%SEARCH_SERVICE_URL%": "search",
  "%USERS_SERVICE_URL%": "users",
  "%RENDERER_SERVICE_URL%": "renderer",
  "%NOTIFICATIONS_SERVICE_URL%": "notification",
  "%EVENTS_SERVICE_URL%": "event",
  "%FRONTEND%": "frontend"
}

# container_namespace, volume_namespace, network_namespace, load_database, open_database, with_proxy, export_database, import_database
def create_compose(config):
    global template, services
    template_instance = template
    port_expose = "ports"


    if config['open_database']:
        template_instance = template_instance.replace("%open_database%", "ports")
    else:
        template_instance = template_instance.replace("%open_database%", "expose")

    proxy_network_external = """
      external:
        true
    """
    proxy_newtwork_name = "nginx-proxy"

    if config['with_proxy']:
        port_expose = "expose"
        template_instance += proxy_network_external
        template_instance = template_instance.replace("%optional_duplicate%", "")
    else:
        while "%optional_duplicate%" in template_instance:
            pos = template_instance.find("%optional_duplicate%")
            template_instance = template_instance[:pos] + ":" + template_instance[pos-4:pos] + template_instance[pos + len("%optional_duplicate%"):]


    template_instance = template_instance.replace("%port_expose%", port_expose)
    
    template_instance = template_instance.replace("%API_PREFIX%", config["api_prefix"] if config["api_prefix"] else 'api')


    for pattern, key in services.items():
        value = config[key] if key in config else config["proxy_address"]

        template_instance = template_instance.replace(pattern, value)

    template_instance = template_instance.replace("%proxy_network%", proxy_newtwork_name)

    template_instance = template_instance.replace("%container_namespace%", config['container_namespace'])
    template_instance = template_instance.replace("%volume_namespace%", config['volume_namespace'])
    template_instance = template_instance.replace("%network_namespace%", config['network_namespace'])
    return template_instance

def create_docker(config):
    global dockerbuild
    dockerbuild_instance = dockerbuild
    features = ("--features " + config['features']) if 'features' in config else ""
    dockerbuild_instance = dockerbuild_instance.replace("%features%", features)
    return dockerbuild_instance


preset = {
    "dev": {
        "open_database": True,
        "with_proxy": False,
        "container_namespace": "dev",
        "volume_namespace": "dev",
        "network_namespace": "dev",
        "auditors": "0.0.0.0:3004",
        "audits": "0.0.0.0:3003",
        "chat": "0.0.0.0:3012",
        "customers": "0.0.0.0:3002",
        "event": "0.0.0.0:3010",
        "files": "0.0.0.0:3005",
        "mail": "0.0.0.0:3007",
        "notification": "0.0.0.0:3008",
        "renderer": "0.0.0.0:3015",
        "report": "0.0.0.0:3011",
        "search": "0.0.0.0:3006",
        "telemetry": "0.0.0.0:3009",
        "users": "0.0.0.0:3001",
        "frontend": "dev.auditdb.io",
        "api_prefix": "api",
        "proxy_network": "nginx-proxy"
    },

    "prod": {
        "open_database": False,
        "with_proxy": True,
        "container_namespace": "prod",
        "volume_namespace": "prod",
        "network_namespace": "prod",
        "proxy_address": "auditdb.io",
        "api_prefix": "api",
        "proxy_network": "nginx-proxy"

    },
    "test": {
        "open_database": True,
        "with_proxy": True,
        "container_namespace": "test",
        "volume_namespace": "test",
        "network_namespace": "test",
        "proxy_address": "dev.auditdb.io",
        "features": '"test_server"',
        "api_prefix": "api",
        "proxy_network": "nginx-proxy"


    },
    "preprod": {
        "open_database": False,
        "with_proxy": True,
        "container_namespace": "preprod",
        "volume_namespace": "preprod",
        "network_namespace": "preprod",
        "proxy_address": "preprod.auditdb.io",
        "api_prefix": "api",
        "proxy_network": "nginx-proxy"
    }
}


from dotenv import load_dotenv
import os


def get_config():
    global preset


    config = {
<<<<<<< HEAD
        "open_database": os.environ["OPEN_DATABASE"],
        "with_proxy": os.environ["WITH_PROXY"],
        "container_namespace": os.environ["CONTAINER_NAMESPACE"],
        "volume_namespace": os.environ["VOLUME_NAMESPACE"],
        "network_namespace": os.environ["NETWORK_NAMESPACE"]
=======
        "open_database": os.getenv("OPEN_DATABASE"), 
        "with_proxy": os.getenv("WITH_PROXY"), 
        "container_namespace": os.getenv("CONTAINER_NAMESPACE"), 
        "volume_namespace": os.getenv("VOLUME_NAMESPACE"), 
        "network_namespace": os.getenv("NETWORK_NAMESPACE"),
        "api_prefix": os.getenv("API_PREFIX")
>>>>>>> 6c62bd09
    }
    
    if os.environ["PRESET"] is not None:
        preset_config = preset[os.environ["PRESET"]]
        for key, value in config.items():
            if preset_config[key] is not None and value is not None:
              preset_config[key] = value 
        return preset_config
    return config

import sys

def main():
    load_dotenv()

    config = get_config()


    if len(sys.argv) > 1:
        clone_database_from(sys.argv[1], config)
        return

    compose = create_docker_compose(config)
    docker = create_docker_build(config)


    with open("docker-compose.yml", "w") as f:
        f.write(compose)

    with open("Dockerfile", "w") as f:
        f.write(docker)

if __name__ == "__main__":
    main()<|MERGE_RESOLUTION|>--- conflicted
+++ resolved
@@ -1,37 +1,4 @@
-<<<<<<< HEAD
-template="""
-x-common-variables: &common-variables
-  MONGOURI: "mongodb://${MONGO_LOGIN}:${MONGO_PASSWORD}@%container_namespace%-database:27017/?authSource=admin"
-  JWT_SECRET: "${JWT_SECRET}"
-  HELLO_MAIL_ADDRESS: "${HELLO_MAIL_ADDRESS}"
-  HELLO_MAIL_PASSWORD: "${HELLO_MAIL_PASSWORD}"
-  ADMIN_CREATION_PASSWORD: "${ADMIN_CREATION_PASSWORD}"
-  AUDITORS_SERVICE_URL: "%AUDITORS_SERVICE_URL%"
-  AUDITS_SERVICE_URL: "%AUDITS_SERVICE_URL%"
-  CUSTOMERS_SERVICE_URL: "%CUSTOMERS_SERVICE_URL%"
-  FILES_SERVICE_URL: "%FILES_SERVICE_URL%"
-  MAIL_SERVICE_URL: "%MAIL_SERVICE_URL%"
-  SEARCH_SERVICE_URL: "%SEARCH_SERVICE_URL%"
-  USERS_SERVICE_URL: "%USERS_SERVICE_URL%"
-  RENDERER_SERVICE_URL: "%RENDERER_SERVICE_URL%"
-  NOTIFICATIONS_SERVICE_URL: "%NOTIFICATIONS_SERVICE_URL%"
-  EVENTS_SERVICE_URL: "%EVENTS_SERVICE_URL%"
-  FRONTEND: "%FRONTEND%"
-  PROTOCOL: "${PROTOCOL}"
-  FEEDBACK_EMAIL: "${FEEDBACK_EMAIL}"
-  GITHUB_CLIENT_SECRET: "${GITHUB_CLIENT_SECRET}"
-  GITHUB_CLIENT_ID: "${GITHUB_CLIENT_ID}"
-  GITHUB_TOKEN_CRYPTO_KEY: "${GITHUB_TOKEN_CRYPTO_KEY}"
-  GITHUB_TOKEN_CRYPTO_IV: "${GITHUB_TOKEN_CRYPTO_IV}"
-  X_CLIENT_SECRET: "${X_CLIENT_SECRET}"
-  X_CLIENT_ID: "${X_CLIENT_ID}"
-  LINKEDIN_CLIENT_SECRET: "${LINKEDIN_CLIENT_SECRET}"
-  LINKEDIN_CLIENT_ID: "${LINKEDIN_CLIENT_ID}"
-  RUST_LOG: actix=info,reqwest=info,search=info,common=info,audits=trace
-  TIMEOUT: "60"
-=======
 from typing import Optional, List
->>>>>>> 6c62bd09
 
 class PortConfig:
     expose: str
@@ -41,215 +8,6 @@
       self.expose = expose
       self.port = port
 
-<<<<<<< HEAD
-services:
-  %container_namespace%-binaries:
-    build:
-      context: ./
-      dockerfile: ./Dockerfile
-    volumes:
-      - %volume_namespace%-binaries:/data/binaries
-
-  %container_namespace%-users:
-    depends_on:
-      - %container_namespace%-binaries
-    build: ./users
-    %port_expose%:
-      - 3001%optional_duplicate%
-    volumes:
-      - %volume_namespace%-binaries:/data/binaries
-    environment:
-      VIRTUAL_HOST: "${VIRTUAL_HOST}"
-      VIRTUAL_PATH: ~^/api/(user|auth|my_user|waiting_list|github)
-      <<: *common-variables
-    networks:
-      - %network_namespace%-database
-      - %proxy_network%
-
-  %container_namespace%-customers:
-    depends_on:
-      - %container_namespace%-binaries
-    build: ./customers
-    %port_expose%:
-      - 3002%optional_duplicate%
-    volumes:
-      - %volume_namespace%-binaries:/data/binaries
-    environment:
-      VIRTUAL_HOST: "${VIRTUAL_HOST}"
-      VIRTUAL_PATH: ~^/api/(customer|my_customer|project|my_project)
-      <<: *common-variables
-    networks:
-      - %proxy_network%
-      - %network_namespace%-database
-
-  %container_namespace%-audits:
-    depends_on:
-      - %container_namespace%-binaries
-    build: ./audits
-    volumes:
-      - %volume_namespace%-binaries:/data/binaries
-    %port_expose%:
-      - 3003%optional_duplicate%
-    environment:
-      VIRTUAL_HOST: "${VIRTUAL_HOST}"
-      VIRTUAL_PATH: ~^/api/(audit|my_audit|request|my_request|public_audits|no_customer_audit)
-      <<: *common-variables
-    networks:
-      - %proxy_network%
-      - %network_namespace%-database
-
-  %container_namespace%-auditors:
-    depends_on:
-      - %container_namespace%-binaries
-    build: ./auditors
-    %port_expose%:
-      - 3004%optional_duplicate%
-    volumes:
-      - %volume_namespace%-binaries:/data/binaries
-    environment:
-      VIRTUAL_HOST: "${VIRTUAL_HOST}"
-      VIRTUAL_PATH: ~^/api/(auditor|my_auditor|badge)
-      <<: *common-variables
-    networks:
-      - %proxy_network%
-      - %network_namespace%-database
-
-  %container_namespace%-files:
-    depends_on:
-      - %container_namespace%-binaries
-    build: ./files
-    %port_expose%:
-      - 3005%optional_duplicate%
-    volumes:
-      - %volume_namespace%-binaries:/data/binaries
-      - %volume_namespace%-files:/auditdb-files
-    environment:
-      VIRTUAL_HOST: "${VIRTUAL_HOST}"
-      VIRTUAL_PATH: ~^/api/(file|notused1)
-      <<: *common-variables
-    networks:
-      - %network_namespace%-database
-      - %proxy_network%
-
-  %container_namespace%-search:
-    depends_on:
-      - %container_namespace%-binaries
-    build: ./search
-    %port_expose%:
-      - 3006%optional_duplicate%
-    volumes:
-      - %volume_namespace%-binaries:/data/binaries
-    environment:
-      VIRTUAL_HOST: "${VIRTUAL_HOST}"
-      VIRTUAL_PATH: ~^/api/(search|notused1)
-      <<: *common-variables
-    networks:
-      - %proxy_network%
-      - %network_namespace%-database
-
-  %container_namespace%-mail:
-    depends_on:
-      - %container_namespace%-binaries
-    build: ./mail
-    %port_expose%:
-      - 3007%optional_duplicate%
-    volumes:
-      - %volume_namespace%-binaries:/data/binaries
-    environment:
-      VIRTUAL_HOST: "${VIRTUAL_HOST}"
-      VIRTUAL_PATH: ~^/api/(mail|feedback|code)
-      <<: *common-variables
-    networks:
-      - %proxy_network%
-      - %network_namespace%-database
-
-  %container_namespace%-notification:
-    depends_on:
-      - %container_namespace%-binaries
-    build: ./notification
-    %port_expose%:
-      - 3008%optional_duplicate%
-    volumes:
-      - %volume_namespace%-binaries:/data/binaries
-    environment:
-      VIRTUAL_HOST: "${VIRTUAL_HOST}"
-      VIRTUAL_PATH: ~^/api/(send_notification|read_notification|unread_notifications)
-      <<: *common-variables
-    networks:
-      - %proxy_network%
-      - %network_namespace%-database
-
-  %container_namespace%-telemetry:
-    depends_on:
-      - %container_namespace%-binaries
-    build: ./telemetry
-    %port_expose%:
-      - 3009%optional_duplicate%
-    volumes:
-      - %volume_namespace%-binaries:/data/binaries
-    environment:
-      VIRTUAL_HOST: "${VIRTUAL_HOST}"
-      VIRTUAL_PATH: ~^/api/(telemetry|not_used1)
-      <<: *common-variables
-    networks:
-      - %proxy_network%
-      - %network_namespace%-database
-
-  %container_namespace%-chat:
-    depends_on:
-      - %container_namespace%-binaries
-    build: ./chat
-    %port_expose%:
-      - 3012%optional_duplicate%
-    volumes:
-      - %volume_namespace%-binaries:/data/binaries
-    environment:
-      VIRTUAL_HOST: "${VIRTUAL_HOST}"
-      VIRTUAL_PATH: ~^/api/(chat|not_used1)
-      <<: *common-variables
-    networks:
-      - %proxy_network%
-      - %network_namespace%-database
-
-  %container_namespace%-event:
-    depends_on:
-      - %container_namespace%-binaries
-    build: ./event
-    %port_expose%:
-      - 3010%optional_duplicate%
-    volumes:
-      - %volume_namespace%-binaries:/data/binaries
-    environment:
-      VIRTUAL_HOST: "${VIRTUAL_HOST}"
-      VIRTUAL_PATH: ~^/api/(notifications|event)
-      <<: *common-variables
-    networks:
-      - %proxy_network%
-
-  %container_namespace%-renderer:
-    build:
-      context: renderer
-      dockerfile: Dockerfile
-    %port_expose%:
-      - 3015%optional_duplicate%
-    environment:
-      VIRTUAL_HOST: "${VIRTUAL_HOST}"
-      VIRTUAL_PATH: ~^/api/(generate-report|notused2)
-      <<: *common-variables
-    networks:
-      - %proxy_network%
-      - %network_namespace%-report
-
-  %container_namespace%-report:
-    build: ./report
-    depends_on:
-      - %container_namespace%-binaries
-      - %container_namespace%-renderer
-    %port_expose%:
-      - 3011%optional_duplicate%
-    volumes:
-      - %volume_namespace%-binaries:/data/binaries
-=======
 class APIConfig:
     api_prefix: str
     post_prefixes: List[str]
@@ -260,7 +18,7 @@
 
 
 def get_services(config, api_prefix, proxy_network, expose, open_database):
-    open_database = "ports" if open_database else "expose" 
+    open_database = "ports" if open_database else "expose"
     default_service_settings = {
         'depends_on': ["binaries"],
         'volumes': [("binaries", "/data/binaries")],
@@ -269,7 +27,7 @@
     }
     return [
         Service(config, "binaries", None, None, [], [("binaries", "/data/binaries")], [], proxy_network),
-        Service(config, "users", PortConfig(expose, "3001"), APIConfig(api_prefix, ["user", "auth", "my_user", "waiting_list"]), **default_service_settings),
+        Service(config, "users", PortConfig(expose, "3001"), APIConfig(api_prefix, ["user", "auth", "my_user", "waiting_list", "github"]), **default_service_settings),
         Service(config, "customers", PortConfig(expose, "3002"), APIConfig(api_prefix, ["customer", "my_customer", "project", "my_project"]), **default_service_settings),
         Service(config, "audits", PortConfig(expose, "3003"), APIConfig(api_prefix, ["audit", "my_audit", "request", "my_request", "public_audits", "no_customer_audit"]), **default_service_settings),
         Service(config, "auditors", PortConfig(expose, "3004"), APIConfig(api_prefix, ["auditor", "my_auditor", "badge"]), **default_service_settings),
@@ -304,9 +62,9 @@
     variables: List[tuple[str, str]]
 
 
-    def __init__(self, config, service_name: str, 
-                 port_config: Optional[PortConfig], api_config: Optional[APIConfig], 
-                 depends_on: List[str], 
+    def __init__(self, config, service_name: str,
+                 port_config: Optional[PortConfig], api_config: Optional[APIConfig],
+                 depends_on: List[str],
                  volumes: List[tuple[str, str]], networks: List[str], proxy_network: str,
                  variables: List[tuple[str, str]] = []) -> None:
         self.config = config
@@ -318,7 +76,7 @@
         self.networks = networks
         self.proxy_network = proxy_network
         self.variables = variables
-    
+
     def __str__(self) -> str:
         folder = self.service_name if self.service_name != "binaries" else ""
         folder = folder if folder != "database" else "mongo"
@@ -327,12 +85,12 @@
         for container_name in self.depends_on:
             depend_on_template += f"      - {self.config['container_namespace']}-{container_name}\n"
         depend_on_template = depend_on_template[:-1]
-            
+
         volumes_template = "volumes:\n" if len(self.volumes) > 0 else ""
         for (volume_name, volume_path) in self.volumes:
             volumes_template += f"      - {self.config['volume_namespace']}-{volume_name}:{volume_path}\n"
         volumes_template = volumes_template[:-1]
-        
+
         networks_template = "    networks:\n" if len(self.networks) > 0 else ""
         for network in self.networks:
             if network != self.proxy_network:
@@ -340,14 +98,14 @@
             else:
                 networks_template += f"      - {network}\n"
         networks_template = networks_template[:-1]
-      
-       
+
+
 
         port_template = ""
         if self.port_config is not None:
             optional_duplicate = ":" + self.port_config.port if self.port_config.expose == "ports" else ""
             port_template = f"    {self.port_config.expose}:\n      - {self.port_config.port}{optional_duplicate}\n"
-        
+
         virtual_path_template = ""
         if self.api_config is not None:
             post_prefixes = "("
@@ -366,13 +124,12 @@
         return f"""  {self.config['container_namespace']}-{self.service_name}:{depend_on_template}
     build: ./{folder}
 {port_template}    {volumes_template}
->>>>>>> 6c62bd09
     environment:
       VIRTUAL_HOST: "${{VIRTUAL_HOST}}"{virtual_path_template}
       <<: *common-variables
 {variables}{networks_template}
 """
-        
+
 
 def create_docker_compose(config):
     print(config)
@@ -498,7 +255,7 @@
 
 
     template_instance = template_instance.replace("%port_expose%", port_expose)
-    
+
     template_instance = template_instance.replace("%API_PREFIX%", config["api_prefix"] if config["api_prefix"] else 'api')
 
 
@@ -593,27 +350,19 @@
 
 
     config = {
-<<<<<<< HEAD
-        "open_database": os.environ["OPEN_DATABASE"],
-        "with_proxy": os.environ["WITH_PROXY"],
-        "container_namespace": os.environ["CONTAINER_NAMESPACE"],
-        "volume_namespace": os.environ["VOLUME_NAMESPACE"],
-        "network_namespace": os.environ["NETWORK_NAMESPACE"]
-=======
-        "open_database": os.getenv("OPEN_DATABASE"), 
-        "with_proxy": os.getenv("WITH_PROXY"), 
-        "container_namespace": os.getenv("CONTAINER_NAMESPACE"), 
-        "volume_namespace": os.getenv("VOLUME_NAMESPACE"), 
+        "open_database": os.getenv("OPEN_DATABASE"),
+        "with_proxy": os.getenv("WITH_PROXY"),
+        "container_namespace": os.getenv("CONTAINER_NAMESPACE"),
+        "volume_namespace": os.getenv("VOLUME_NAMESPACE"),
         "network_namespace": os.getenv("NETWORK_NAMESPACE"),
         "api_prefix": os.getenv("API_PREFIX")
->>>>>>> 6c62bd09
     }
-    
+
     if os.environ["PRESET"] is not None:
         preset_config = preset[os.environ["PRESET"]]
         for key, value in config.items():
             if preset_config[key] is not None and value is not None:
-              preset_config[key] = value 
+              preset_config[key] = value
         return preset_config
     return config
 
