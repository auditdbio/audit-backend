--- conflicted
+++ resolved
@@ -35,16 +35,12 @@
 
     const { tableOfContentsWithCoords, tocPagesCounter } = await createTOC(project, pdfDoc, pdfBuffer)
     await addBackgroundToPages(pdfDoc)
-<<<<<<< HEAD
-    await createPageLinkAnnotation(pdfDoc, tableOfContentsWithCoords, tocPagesCounter, project?.profile_link || "https://auditdb.io/")
-=======
     await createPageLinkAnnotation(
       pdfDoc,
       tableOfContentsWithCoords,
       tocPagesCounter,
       project?.profile_link || `${PROTOCOL}://${FRONTEND}/disclaimer/`
     )
->>>>>>> 78a93333
 
     const pdfBytes = await pdfDoc.save()
 
