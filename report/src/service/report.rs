--- conflicted
+++ resolved
@@ -155,13 +155,8 @@
     }
 }
 
-<<<<<<< HEAD
 fn generate_issue_section(issue: &PublicIssue, is_draft: bool) -> Option<Section> {
-    if !issue.include {
-=======
-fn generate_issue_section(issue: &PublicIssue) -> Option<Section> {
     if !issue.include || (issue.status != Status::Fixed && issue.status != Status::WillNotFix) {
->>>>>>> 4a320553
         return None;
     }
 
