--- conflicted
+++ resolved
@@ -13,18 +13,13 @@
     auth::{Auth, Service},
     context::GeneralContext,
     entities::{
-        audit::ReportType,
+        audit::{PublicAuditStatus, ReportType},
         file::{FileEntity, ParentEntitySource},
         issue::Status,
     },
     error::{self, AddCode},
-<<<<<<< HEAD
     services::{API_PREFIX, AUDITS_SERVICE, FILES_SERVICE, FRONTEND, PROTOCOL, RENDERER_SERVICE},
-=======
-    services::{API_PREFIX, FILES_SERVICE, FRONTEND, PROTOCOL, RENDERER_SERVICE, USERS_SERVICE},
->>>>>>> 50480c86
 };
-use common::entities::audit::PublicAuditStatus;
 
 #[derive(Clone, Debug, Serialize, Deserialize)]
 pub struct VerifyReportResponse {
@@ -446,15 +441,10 @@
     }
 
     Ok(PublicReport {
-<<<<<<< HEAD
         file_id: file_meta.id,
         report_name,
         is_draft,
-        verification_code,
-=======
-        path,
         report_sha,
->>>>>>> 50480c86
     })
 }
 
@@ -493,8 +483,6 @@
             }
             _ => (),
         }
-<<<<<<< HEAD
-=======
     }
 
     if report.is_empty() {
@@ -503,7 +491,6 @@
 
     if audit.report_sha.is_none() {
         return Err(anyhow::anyhow!("There is no verification code for this audit.").code(204));
->>>>>>> 50480c86
     }
 
     let report_sha = sha256::digest(&report[..]);
