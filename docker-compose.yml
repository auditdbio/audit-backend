--- conflicted
+++ resolved
@@ -16,13 +16,8 @@
     volumes:
       - binaries:/data/binaries
     environment:
-<<<<<<< HEAD
       VIRTUAL_HOST: auditdb.io
-      VIRTUAL_PATH: ~^/api/(users|auth)
-=======
-      VIRTUAL_HOST: dev.auditdb.io
       VIRTUAL_PATH: ~^/api/(users|auth|waiting_list)
->>>>>>> 9e785b2a
       MONGOURI: mongodb://database/backend
       RUST_LOG: actix
       HELLO_MAIL_ADDRESS: "${HELLO_MAIL_ADDRESS}"
