--- conflicted
+++ resolved
@@ -1,11 +1,8 @@
-<<<<<<< HEAD
-=======
 use std::{
     future::Future,
     pin::Pin,
     collections::HashMap,
 };
->>>>>>> 14a7d465
 use serde_json::json;
 use actix_web::{
     delete, get, patch, post,
