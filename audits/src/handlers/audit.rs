use actix_web::{
    delete, get, patch, post,
    web::{self, Json},
    HttpRequest, HttpResponse,
};
use awc::Client;
use chrono::Utc;
use common::{
    auth_session::{AuthSessionManager, SessionManager},
    entities::{
<<<<<<< HEAD
        audit::Audit, audit_request::AuditRequest, project::Project, role::Role, view::View, auditor::Auditor,
=======
        audit::Audit, audit_request::AuditRequest, auditor::Auditor, project::Project, role::Role,
        view::View,
>>>>>>> 9e785b2a
    },
};
use mongodb::bson::{doc, oid::ObjectId};
use serde::{Deserialize, Serialize};
use utoipa::{IntoParams, ToSchema};

use crate::{
<<<<<<< HEAD
    contants::{CUSTOMERS_SERVICE, AUDITORS_SERVICE},
=======
    contants::{AUDITORS_SERVICE, CUSTOMERS_SERVICE},
>>>>>>> 9e785b2a
    error::Result,
    repositories::{
        audit::AuditRepo, audit_request::AuditRequestRepo, closed_audits::ClosedAuditRepo,
    },
};

#[utoipa::path(
    params(
        ("Authorization" = String, Header,  description = "Bearer token"),
    ),
    request_body(
        content = AuditRequest<String>
    ),
    responses(
        (status = 200, body = Audit<String>)
    )
)]
#[post("/api/audit")]
pub async fn post_audit(
    req: HttpRequest,
    web::Json(request): web::Json<AuditRequest<String>>,
    repo: web::Data<AuditRepo>,
    request_repo: web::Data<AuditRequestRepo>,
    manager: web::Data<AuthSessionManager>,
) -> Result<HttpResponse> {
    let session = manager.get_session(req.clone().into()).await.unwrap(); // TODO: remove unwrap
    let request = request.parse();

    let Some(price) = request.price else {
        return Ok(HttpResponse::BadRequest().body("Price is required"));
    };

    let mut client = awc::Client::default();

    client.headers().unwrap().insert(
        "Authorization".parse().unwrap(),
        req.headers().get("Authorization").unwrap().clone(),
    );

    let project_id: ObjectId = request.project_id;

    let Some(result) = get_project(&client, &project_id).await else {
        return Ok(HttpResponse::Ok().json(doc!{"error": "project id is invalid"}));
    };
    let project = result.unwrap();

    let accepter = if &session.user_id == &request.auditor_id {
        Role::Auditor
    } else if &session.user_id == &request.customer_id {
        Role::Customer
    } else {
        return Ok(
            HttpResponse::Ok().json(doc! {"Error": "You are not allowed to change this request"})
        );
    };

    if accepter == request.last_changer && request.auditor_id != request.customer_id {
        return Ok(HttpResponse::Ok().json(doc!{"Error": "You are not allowed to accept this request because you are the last changer"}));
    }

    


    let audit = Audit {
        id: ObjectId::new(),
        customer_id: request.customer_id,
        auditor_id: request.auditor_id,
        project_id: project_id,
        project_name: project.name,
        avatar: request.avatar,
        description: request.description,
        status: "pending".to_string(),
        last_modified: Utc::now().naive_utc().timestamp_micros(),
        auditor_contacts: request.auditor_contacts,
        customer_contacts: request.customer_contacts,
        price: price,
        report_link: None,
        time_frame: request.time_frame,
        scope: request.scope,
        tags: project.tags,
        report: None,
        time: request.time,
    };

    repo.create(&audit).await?;
    request_repo.delete(&request.id).await?;
    Ok(HttpResponse::Ok().json(audit.stringify()))
}

#[derive(Debug, Serialize, Deserialize, ToSchema, IntoParams)]
pub struct GetAuditQuery {
    pub role: String,
}

#[derive(Debug, Serialize, Deserialize, ToSchema)]
pub struct GetAuditResponse {
    pub audits: Vec<Audit<String>>,
}

#[utoipa::path(
    params(
        ("Authorization" = String, Header,  description = "Bearer token"),
        GetAuditQuery,
    ),
    responses(
        (status = 200, body = GetAuditResponse)
    )
)]
#[get("/api/audit")]
pub async fn get_audit(
    req: HttpRequest,
    query: web::Query<GetAuditQuery>,
    repo: web::Data<AuditRepo>,
    manager: web::Data<AuthSessionManager>,
) -> Result<HttpResponse> {
    let session = manager.get_session(req.into()).await.unwrap(); // TODO: remove unwrap

    let audits = match query.role.as_str() {
        "Auditor" | "auditor" => repo.find_by_auditor(session.user_id).await?,
        "Customer" | "customer" => repo.find_by_customer(session.user_id).await?,
        _ => {
            unreachable!()
        }
    };

    Ok(HttpResponse::Ok().json(GetAuditResponse {
        audits: audits.into_iter().map(|a| a.stringify()).collect(),
    }))
}

#[utoipa::path(
    params(
        ("Authorization" = String, Header,  description = "Bearer token"),
    ),
    responses(
        (status = 200, body = Audit<String>)
    )
)]
#[delete("/api/audit/{id}")]
pub async fn delete_audit(
    req: HttpRequest,
    id: web::Path<String>,
    repo: web::Data<AuditRepo>,
    closed_repo: web::Data<ClosedAuditRepo>,
    manager: web::Data<AuthSessionManager>,
) -> Result<HttpResponse> {
    let _session = manager.get_session(req.into()).await.unwrap(); // TODO: remove unwrap

    let Some(audit) = repo.delete(&id.parse::<ObjectId>().unwrap()).await? else {
        return Ok(HttpResponse::Ok().json(doc!{}));
    };

    closed_repo.create(&audit).await?;

    Ok(HttpResponse::Ok().json(audit.stringify()))
}

#[derive(Debug, Serialize, Deserialize, ToSchema)]
pub struct GetViewsResponse {
    pub views: Vec<View<String>>,
}

pub(super) async fn get_project(
    client: &Client,
    project_id: &ObjectId,
) -> Option<Result<Project<String>>> {
    let mut res = client
        .get(format!(
            "https://{}/api/projects/by_id/{}",
            CUSTOMERS_SERVICE,
            project_id.to_hex()
        ))
        .send()
        .await
        .unwrap();
    let Ok(body) = res.json::<Project<String>>().await else {
        return None;
    };
    Some(Ok(body))
}

<<<<<<< HEAD

=======
>>>>>>> 9e785b2a
pub(super) async fn get_auditor(
    client: &Client,
    auditor_id: &ObjectId,
) -> Option<Result<Auditor<String>>> {
    let mut res = client
        .get(format!(
            "https://{}/api/auditors/by_id/{}",
            AUDITORS_SERVICE,
            auditor_id.to_hex()
        ))
        .send()
        .await
        .unwrap();
    let Ok(body) = res.json::<Auditor<String>>().await else {
        return None;
    };
    Some(Ok(body))
}

#[utoipa::path(
    params(
        ("Authorization" = String, Header,  description = "Bearer token"),
    ),
    responses(
        (status = 200, body = GetViewsResponse)
    )
)]
#[get("/api/audit/views")]
pub async fn get_views(
    req: HttpRequest,
    request_repo: web::Data<AuditRequestRepo>,
    audits_repo: web::Data<AuditRepo>,
    manager: web::Data<AuthSessionManager>,
) -> Result<HttpResponse> {
    let session = manager.get_session(req.clone().into()).await.unwrap(); // TODO: remove unwrap

    let mut views = Vec::new();
    let mut client = awc::Client::default();

    client.headers().unwrap().insert(
        "Authorization".parse().unwrap(),
        req.headers().get("Authorization").unwrap().clone(),
    );

    let requests_as_auditor = request_repo.find_by_auditor(session.user_id()).await?;
    for request in requests_as_auditor {
        let Some(result) = get_project(&client, &request.project_id).await else {
            return Ok(HttpResponse::Ok().json(doc!{"error": "project id is invalid"}));
        };
        let project = result.unwrap();
        views.push(request.to_view(project.name));
    }

    let audits_as_auditor = audits_repo.find_by_auditor(session.user_id()).await?;
    for audit in audits_as_auditor {
        let Some(result) = get_project(&client, &audit.project_id).await else {
            return Ok(HttpResponse::Ok().json(doc!{"error": "project id is invalid"}));
        };
        let project = result.unwrap();
        views.push(audit.to_view(project.name));
    }

    views.sort_by(|a, b| b.last_modified.cmp(&a.last_modified));

    Ok(HttpResponse::Ok().json(views.into_iter().map(|a| a.stringify()).collect::<Vec<_>>()))
}

#[derive(Debug, Clone, Serialize, Deserialize, ToSchema, IntoParams)]
pub struct AllAuditsQuery {
    tags: String,
    skip: u32,
    limit: u32,
}

#[derive(Debug, Clone, Serialize, Deserialize, ToSchema)]
pub struct AllAuditsResponse {
    auditors: Vec<Audit<String>>,
}

#[utoipa::path(
    params(
        AllAuditsQuery
    ),

    responses(
        (status = 200, body = AllAuditsResponse)
    )
)]
#[get("/api/audits/all")]
pub async fn get_audits(
    repo: web::Data<AuditRepo>,
    query: web::Query<AllAuditsQuery>,
) -> Result<HttpResponse> {
    let tags = query.tags.split(',').map(ToString::to_string).collect();
    let auditors = repo.find_by_tags(tags, query.skip, query.limit).await?;
    Ok(HttpResponse::Ok().json(AllAuditsResponse {
        auditors: auditors.into_iter().map(Audit::stringify).collect(),
    }))
}

#[derive(Debug, Clone, Serialize, Deserialize, ToSchema, IntoParams)]
pub struct PatchAuditRequest {
    pub id: String,
    pub status: Option<String>,
    pub report: Option<String>,
}

#[utoipa::path(
    params(
        ("Authorization" = String, Header,  description = "Bearer token"),
    ),

    request_body(
        content = PatchAuditRequest
    ),
    responses(
        (status = 200, body = AllAuditsResponse)
    )
)]
#[patch("/api/audit")]
pub async fn patch_audit(
    req: HttpRequest,
    Json(data): web::Json<PatchAuditRequest>,
    repo: web::Data<AuditRepo>,
    manager: web::Data<AuthSessionManager>,
) -> Result<HttpResponse> {
    let _session = manager.get_session(req.into()).await.unwrap(); // TODO: remove unwrap

    let audit = repo.delete(&data.id.parse().unwrap()).await?;

    let Some(audit) = audit else {
        return Ok(HttpResponse::Ok().json(doc!{}));
    };

    let mut audit = audit.clone();
    audit.status = data.status.unwrap_or(audit.status);
    audit.report = if let Some(value) = data.report {
        Some(value)
    } else {
        audit.report
    };

    repo.create(&audit).await?;

    Ok(HttpResponse::Ok().json(audit.stringify()))
}

#[utoipa::path(
    responses(
        (status = 200, body = Project<String>)
    )
)]
#[get("/api/audit/by_id/{id}")]
pub async fn audit_by_id(
    id: web::Path<String>,
    repo: web::Data<AuditRepo>,
) -> Result<HttpResponse> {
    let Some(audit) = repo.find(id.parse().unwrap()).await? else {
        return Ok(HttpResponse::Ok().json(doc!{}));
    };
    Ok(HttpResponse::Ok().json(audit.stringify()))
}<|MERGE_RESOLUTION|>--- conflicted
+++ resolved
@@ -8,12 +8,7 @@
 use common::{
     auth_session::{AuthSessionManager, SessionManager},
     entities::{
-<<<<<<< HEAD
         audit::Audit, audit_request::AuditRequest, project::Project, role::Role, view::View, auditor::Auditor,
-=======
-        audit::Audit, audit_request::AuditRequest, auditor::Auditor, project::Project, role::Role,
-        view::View,
->>>>>>> 9e785b2a
     },
 };
 use mongodb::bson::{doc, oid::ObjectId};
@@ -21,11 +16,7 @@
 use utoipa::{IntoParams, ToSchema};
 
 use crate::{
-<<<<<<< HEAD
     contants::{CUSTOMERS_SERVICE, AUDITORS_SERVICE},
-=======
-    contants::{AUDITORS_SERVICE, CUSTOMERS_SERVICE},
->>>>>>> 9e785b2a
     error::Result,
     repositories::{
         audit::AuditRepo, audit_request::AuditRequestRepo, closed_audits::ClosedAuditRepo,
@@ -207,10 +198,6 @@
     Some(Ok(body))
 }
 
-<<<<<<< HEAD
-
-=======
->>>>>>> 9e785b2a
 pub(super) async fn get_auditor(
     client: &Client,
     auditor_id: &ObjectId,
