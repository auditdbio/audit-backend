--- conflicted
+++ resolved
@@ -10,12 +10,7 @@
     error,
 };
 
-<<<<<<< HEAD
-use crate::{repositories::audit_request::AuditRequestRepo, handlers::audit::get_auditor};
-use crate::{error::Result, handlers::audit::get_project};
-=======
 use serde_json::json;
->>>>>>> 9e143286
 
 use crate::service::audit_request::{CreateRequest, PublicRequest, RequestChange, RequestService};
 
@@ -36,46 +31,7 @@
     if let Some(res) = res {
         Ok(HttpResponse::Ok().json(res))
     } else {
-<<<<<<< HEAD
-        return Ok(
-            HttpResponse::Ok().json(doc! {"Error": "You are not allowed to change this request"})
-        );
-    };
-
-    let mut audit_request = AuditRequest {
-        id: ObjectId::new(),
-        customer_id: customer_id,
-        auditor_id: auditor_id,
-        project_id: project_id,
-        project_name: project.name,
-        avatar: auditor.avatar,
-        description: Some(data.description),
-        auditor_contacts: data.auditor_contacts,
-        customer_contacts: data.customer_contacts,
-        scope: data.scope,
-        price: data.price,
-        time_frame: data.time_frame,
-        last_modified: Utc::now().naive_utc().timestamp_micros(),
-        last_changer: last_changer,
-        time: data.time,
-    };
-
-    let old_request = repo
-        .find_by_auditor(audit_request.auditor_id)
-        .await?
-        .into_iter()
-        .filter(|request| {
-            &request.customer_id == &audit_request.customer_id
-                && &request.project_id == &audit_request.project_id
-        })
-        .next();
-
-    if let Some(old_request) = old_request {
-        repo.delete(&old_request.id).await?;
-        audit_request.id = old_request.id;
-=======
         Ok(HttpResponse::Ok().json(json! {{}}))
->>>>>>> 9e143286
     }
 }
 
