--- conflicted
+++ resolved
@@ -407,7 +407,6 @@
             }
         }
 
-<<<<<<< HEAD
         if let Some(public) = change.public {
             if public {
                 if audit.status == AuditStatus::Resolved {
@@ -418,10 +417,7 @@
             }
         }
 
-        audit.last_modified = Utc::now().timestamp_micros();
-=======
         // audit.last_modified = Utc::now().timestamp_micros();
->>>>>>> 4fe3c7e0
 
         let (
             event_receiver,
