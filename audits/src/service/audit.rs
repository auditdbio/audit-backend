--- conflicted
+++ resolved
@@ -532,18 +532,20 @@
 
             audit.edit_history.push(edit_history_item.clone());
 
+            let current_approve_id = if last_changer_role == Role::Customer {
+                audit.customer_id.to_hex()
+            } else if last_changer_role == Role::Auditor {
+                audit.auditor_id.to_hex()
+            } else {
+                return Err(anyhow::anyhow!("Unknown role").code(400));
+            };
+
             if is_audit_approved && !is_approve_needed {
                 audit.approved_by.insert(audit.auditor_id.to_hex(), edit_history_item.id.clone());
                 audit.approved_by.insert(audit.customer_id.to_hex(), edit_history_item.id.clone());
             } else {
-<<<<<<< HEAD
-                if last_changer_role == Role::Customer {
-                    audit.approved_by.insert(audit.customer_id.to_hex(), edit_history_item.id.clone());
-                } else if last_changer_role == Role::Auditor {
-                    audit.approved_by.insert(audit.auditor_id.to_hex(), edit_history_item.id.clone());
-=======
                 let mut approved_by = audit.approved_by.clone();
-                approved_by.remove(&user_id.to_hex());
+                approved_by.remove(&current_approve_id);
                 let is_values_match = approved_by.values().all(|v| {
                     if let Some(history) = audit
                         .edit_history
@@ -566,13 +568,12 @@
                     audit.approved_by.insert(audit.auditor_id.to_hex(), edit_history_item.id.clone());
                     audit.approved_by.insert(audit.customer_id.to_hex(), edit_history_item.id.clone());
                 } else {
-                    audit.approved_by.insert(user_id.to_hex(), edit_history_item.id.clone());
->>>>>>> 8ad936aa
+                    audit.approved_by.insert(current_approve_id.clone(), edit_history_item.id.clone());
                 }
             }
 
             *audit.unread_edits.entry(event_receiver.to_hex()).or_insert(0) += 1;
-            audit.unread_edits.insert(user_id.to_hex(), 0);
+            audit.unread_edits.insert(current_approve_id, 0);
         }
 
         let public_audit = PublicAudit::new(&self.context, audit.clone()).await?;
