--- conflicted
+++ resolved
@@ -11,12 +11,8 @@
         audits::{
             AuditAction, AuditChange,
             CreateIssue, PublicAudit,
-<<<<<<< HEAD
-            NoCustomerAuditRequest, CreateAudit
-=======
-            NoCustomerAuditRequest,
+            NoCustomerAuditRequest, CreateAudit,
             create_access_code,
->>>>>>> 14a7d465
         },
         chat::{
             send_message, create_audit_message,
@@ -141,13 +137,10 @@
                 (customer_id.to_hex(), 0),
                 (auditor_id.to_hex(), 0)
             ]),
-<<<<<<< HEAD
+            access_code: None,
+            verification_code: None,
             auditor_organization: request.auditor_organization.clone().map(|id| id.parse().unwrap()),
             customer_organization: request.customer_organization.clone().map(|id| id.parse().unwrap()),
-=======
-            access_code: None,
-            verification_code: None,
->>>>>>> 14a7d465
         };
 
         let requests = self
@@ -271,13 +264,10 @@
             edit_history: Vec::new(),
             approved_by: HashMap::new(),
             unread_edits: HashMap::new(),
-<<<<<<< HEAD
+            access_code: Some(create_access_code()),
+            verification_code: None,
             auditor_organization: request.auditor_organization.clone().map(|id| id.parse().unwrap()),
             customer_organization: None
-=======
-            access_code: Some(create_access_code()),
-            verification_code: None,
->>>>>>> 14a7d465
         };
 
         if !Edit.get_access(&auth, &audit) {
@@ -389,14 +379,10 @@
         let mut public_audits = Vec::new();
 
         for audit in audits {
-<<<<<<< HEAD
             if audit.auditor_organization.is_some() || audit.customer_organization.is_some() {
                 continue
             }
-            public_audits.push(PublicAudit::new(&self.context, audit).await?);
-=======
             public_audits.push(PublicAudit::new(&self.context, audit, false).await?);
->>>>>>> 14a7d465
         }
 
         // Ok(MyAuditResult {
@@ -699,7 +685,6 @@
             return Err(anyhow::anyhow!("User is not available to delete this audit").code(403));
         }
 
-<<<<<<< HEAD
         if !user_access {
             if let Some(auditor_organization) = audit.auditor_organization {
                 let is_organization_auditor = check_is_organization_user(
@@ -714,10 +699,7 @@
             }
         }
 
-        let public_audit = PublicAudit::new(&self.context, audit.clone()).await?;
-=======
         let public_audit = PublicAudit::new(&self.context, audit.clone(), false).await?;
->>>>>>> 14a7d465
 
         let (receiver_id, receiver_role, current_role) = if auth.id().unwrap() == audit.customer_id {
             (audit.auditor_id, Role::Auditor, Role::Customer)
@@ -1315,7 +1297,7 @@
                 .find_many("auditor_organization", &Bson::ObjectId(org.id.parse()?))
                 .await?;
             for audit in org_audits {
-                result.push(PublicAudit::new(&self.context, audit).await?);
+                result.push(PublicAudit::new(&self.context, audit, false).await?);
             }
         }
 
@@ -1324,7 +1306,7 @@
                 .find_many("auditor_organization", &Bson::ObjectId(org.id.parse()?))
                 .await?;
             for audit in org_audits {
-                result.push(PublicAudit::new(&self.context, audit).await?);
+                result.push(PublicAudit::new(&self.context, audit, false).await?);
             }
         }
 
@@ -1348,7 +1330,7 @@
 
         let mut result = vec![];
         for audit in org_audits {
-            result.push(PublicAudit::new(&self.context, audit).await?);
+            result.push(PublicAudit::new(&self.context, audit, false).await?);
         }
 
         Ok(result)
