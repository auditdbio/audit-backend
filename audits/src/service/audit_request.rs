use std::collections::HashMap;
use chrono::Utc;
use mongodb::bson::{oid::ObjectId, Bson, doc};
use serde::{Deserialize, Serialize};
use serde_json::json;

use common::{
    access_rules::{AccessRules, Edit, Read},
    api::{
        auditor::request_auditor,
        badge::BadgePayload,
        codes::post_code,
        chat::{
            create_audit_message, send_message,
            delete_message, AuditMessageStatus,
            CreateAuditMessage, AuditMessageId
        },
        events::{EventPayload, PublicEvent},
        mail::send_mail,
        requests::CreateRequest,
        organization::{
            check_is_organization_user, get_organization,
            check_editor_rights, get_my_organizations,
        },
        seartch::PaginationParams,
        send_notification, NewNotification,
    },
    context::GeneralContext,
    entities::{
        audit_request::{AuditRequest, TimeRange},
        audit::{AuditEditHistory, PublicAuditEditHistory, EditHistoryResponse},
        auditor::ExtendedAuditor,
        letter::CreateLetter,
        project::get_project,
        role::Role,
        organization::OrgAccessLevel,
    },
    error::{self, AddCode},
    services::{API_PREFIX, CUSTOMERS_SERVICE, EVENTS_SERVICE, FRONTEND, PROTOCOL},
};

pub use common::api::requests::PublicRequest;

#[derive(Debug, Serialize, Deserialize)]
pub struct RequestChange {
    description: Option<String>,
    time: Option<TimeRange>,
    scope: Option<Vec<String>>,
    tags: Option<Vec<String>>,
    price: Option<i64>,
    total_cost: Option<i64>,
    comment: Option<String>,
}

#[derive(Debug, Serialize, Deserialize)]
pub struct MyAuditRequestResult {
    pub result: Vec<PublicRequest>,
    #[serde(rename = "totalDocuments")]
    pub total_documents: u64,
}

pub struct RequestService {
    context: GeneralContext,
}

impl RequestService {
    #[must_use]
    pub const fn new(context: GeneralContext) -> Self {
        Self { context }
    }

    pub async fn create(&self, request: CreateRequest) -> error::Result<PublicRequest> {
        let auth = self.context.auth();

        let requests = self
            .context
            .try_get_repository::<AuditRequest<ObjectId>>()?;

        let Some(user_id) = auth.id() else {
            return Err(
                anyhow::anyhow!("Audit can be created only by authenticated user").code(400),
            );
        };

        let customer_id = request.customer_id.parse()?;
        let auditor_id = request.auditor_id.parse()?;

        if customer_id == auditor_id {
            return Err(anyhow::anyhow!("You can't create audit with yourself").code(400));
        }

        let last_changer = if user_id == customer_id {
            Role::Customer
        } else if user_id == auditor_id {
            Role::Auditor
        } else {
            return Err(
                anyhow::anyhow!("Audit can be created only by customer or auditor").code(400),
            );
        };

        let project = get_project(&self.context, request.project_id.parse()?).await?;

        if request.auditor_organization.is_some() {
            let org = get_organization(
                &self.context,
                request.auditor_organization.clone().unwrap().parse()?,
                None,
            ).await?;
            if org.organization_type != Role::Auditor {
                return Err(
                    anyhow::anyhow!("The type for the auditor's organization does not match").code(400)
                );
            }

            if let Some(members) = org.members {
                check_editor_rights(members, user_id).await?;
            }
        }

        if request.customer_organization.is_some() {
            let org = get_organization(
                &self.context,
                request.customer_organization.clone().unwrap().parse()?,
                None,
            ).await?;
            if org.organization_type != Role::Customer {
                return Err(
                    anyhow::anyhow!("The type for the customer's organization does not match").code(400)
                );
            }
            if let Some(members) = org.members {
                check_editor_rights(members, user_id).await?;
            }
        }

        let price_per_line = if request.total_cost.is_none() {
            request.price
        } else {
            None
        };

        let mut request = AuditRequest {
            id: ObjectId::new(),
            customer_id,
            auditor_id,
            project_id: request.project_id.parse()?,
            description: project.description,
            tags: Some(project.tags),
            scope: Some(project.scope),
            time: request.time,
            price: price_per_line,
            total_cost: request.total_cost,
            last_modified: Utc::now().timestamp_micros(),
            last_changer,
            chat_id: None,
            edit_history: Vec::new(),
            unread_edits: HashMap::new(),
            auditor_organization: request.auditor_organization.map(|v| v.parse().unwrap()),
            customer_organization: request.customer_organization.map(|v| v.parse().unwrap()),
        };

        let edit_history_item = AuditEditHistory {
            id: request.edit_history.len(),
            date: request.last_modified.clone(),
            author: project.customer_id.clone(),
            comment: None,
            audit: serde_json::to_string(&json!({
                    "project_name": project.name,
                    "description": request.description,
                    "scope": request.scope,
                    "tags": request.tags,
                    "price": request.price,
                    "total_cost": request.total_cost,
                    "time": request.time,
                    "conclusion": "".to_string(),
                })).unwrap(),
        };

        request.edit_history.push(edit_history_item);

        let old_version_of_this_request = requests
            .find_many("project_id", &Bson::ObjectId(request.project_id))
            .await?
            .into_iter()
            .filter(|r| r.customer_id == request.customer_id && r.auditor_id == request.auditor_id)
            .collect::<Vec<_>>()
            .pop();

        if let Some(old_version_of_this_request) = old_version_of_this_request {
            requests
                .delete("id", &old_version_of_this_request.id)
                .await?;
            request.id = old_version_of_this_request.id;
            request.chat_id = old_version_of_this_request.chat_id;
        } else if last_changer == Role::Customer {
            let mut new_notification: NewNotification =
                serde_json::from_str(include_str!("../../templates/new_audit_request.txt"))?;

            new_notification
                .links
                .push(format!("/audit-request/{}", request.id));

            new_notification.user_id = Some(request.auditor_id);

            let variables: Vec<(String, String)> =
                vec![("project".to_owned(), project.name.clone())];

            if let Err(err) =
                send_notification(&self.context, true, true, new_notification, variables).await
            {
                log::warn!("Failed to send notification: {}", err); // TODO: this always fails for badges, do something with it
            }
        } else {
            let mut new_notification: NewNotification =
                serde_json::from_str(include_str!("../../templates/new_audit_offer.txt"))?;

            new_notification
                .links
                .push(format!("/audit-request/{}/customer", request.id));

            new_notification.user_id = Some(request.customer_id);

            let variables: Vec<(String, String)> =
                vec![("project".to_owned(), project.name.clone())];

            send_notification(&self.context, true, true, new_notification, variables).await?;
        }

        if last_changer == Role::Customer {
            self.context
                .make_request::<()>()
                .auth(auth)
                .post(format!(
                    "{}://{}/project/auditor/{}/{}",
                    PROTOCOL.as_str(),
                    CUSTOMERS_SERVICE.as_str(),
                    request.project_id,
                    request.auditor_id
                ))
                .send()
                .await?;
        }

        if let ExtendedAuditor::Badge(badge) = request_auditor(
            &self.context,
            request.auditor_id,
            self.context.server_auth(),
        )
        .await?
        {
            let payload = BadgePayload {
                badge_id: badge.user_id.parse()?,
                email: badge.contacts.email.clone().unwrap(),
            };

            let code = post_code(&self.context, serde_json::to_string(&payload)?).await?;

            // delete link
            let delete_link = format!(
                "{}://{}/delete/{}/{}",
                PROTOCOL.as_str(),
                FRONTEND.as_str(),
                badge.user_id,
                code
            );
            // merge link
            let merge_link = format!(
                "{}://{}/invite-user/{}/{}",
                PROTOCOL.as_str(),
                FRONTEND.as_str(),
                badge.user_id,
                code
            );

            let message = include_str!("../../templates/badge_link.txt")
                .replace("{merge_link}", &merge_link)
                .replace("{delete_link}", &delete_link);

            // send email
            let letter = CreateLetter {
                recipient_id: None,
                recipient_name: None,
                email: badge.contacts.email.unwrap(),
                message: message.clone(),
                subject: "AuditDB Audit Request".to_string(),
            };
            send_mail(&self.context, letter).await?;
        }

        let (event_receiver, receiver_role) = if last_changer == Role::Customer {
            (auditor_id, Role::Auditor)
        } else {
            (customer_id, Role::Customer)
        };

        let public_request = PublicRequest::new(&self.context, request.clone()).await?;

        if let Some(chat_id) = request.chat_id {
            delete_message(chat_id.chat_id, chat_id.message_id, auth.clone())?
        }

        let message = create_audit_message(
            CreateAuditMessage::Request(public_request.clone()),
            Some(AuditMessageStatus::Request),
            event_receiver,
            receiver_role,
            last_changer
        );

        let chat = send_message(message, auth)?;

        request.chat_id = Some(AuditMessageId {
            chat_id: chat.id,
            message_id: chat.last_message.id,
        });

        requests.insert(&request).await?;

        let event = PublicEvent::new(
            event_receiver,
            EventPayload::NewRequest(public_request.clone()),
        );

        self.context
            .make_request()
            .post(format!(
                "{}://{}/{}/event",
                PROTOCOL.as_str(),
                EVENTS_SERVICE.as_str(),
                API_PREFIX.as_str(),
            ))
            .auth(self.context.server_auth())
            .json(&event)
            .send()
            .await?;

        Ok(public_request)
    }

    async fn get_request(&self, id: ObjectId) -> error::Result<Option<AuditRequest<ObjectId>>> {
        let auth = self.context.auth();

        let requests = self
            .context
            .try_get_repository::<AuditRequest<ObjectId>>()?;

        let Some(request) = requests.find("id", &Bson::ObjectId(id)).await? else {
            return Ok(None);
        };

        let user_access = Read.get_access(&auth, &request);
        if !user_access && request.auditor_organization.is_none() {
            return Err(anyhow::anyhow!("User is not available to read this audit request").code(403));
        }

        if !user_access {
            if let Some(auditor_organization) = request.auditor_organization {
                let is_organization_auditor = check_is_organization_user(
                    &self.context,
                    auditor_organization,
                    None,
                ).await?;
                if !is_organization_auditor {
                    return Err(anyhow::anyhow!("User is not available to read this audit request").code(403));
                }
            }
        }

        Ok(Some(request))
    }

    pub async fn find(&self, id: ObjectId) -> error::Result<Option<PublicRequest>> {
        let request = self.get_request(id).await?;

        if let Some(request) = request {
            let public_request = PublicRequest::new(&self.context, request).await?;
            return Ok(Some(public_request));
        }

        Ok(None)
    }

    pub async fn my_request(
        &self,
        role: Role,
        pagination: PaginationParams,
    ) -> error::Result<Vec<PublicRequest>> {
        let page = pagination.page.unwrap_or(0);
        let per_page = pagination.per_page.unwrap_or(0);
        let limit = pagination.per_page.unwrap_or(1000);
        let skip = (page - 1) * per_page;

        let auth = self.context.auth();

        let requests = self
            .context
            .try_get_repository::<AuditRequest<ObjectId>>()?;

        let Some(user_id) = auth.id() else {
            return Err(
                anyhow::anyhow!("Audit can be created only by authenticated user").code(400),
            );
        };

        let id = match role {
            Role::Auditor => "auditor_id",
            Role::Customer => "customer_id",
        };

        let (result, _total_documents) = requests
            .find_many_limit(id, &Bson::ObjectId(user_id), skip, limit)
            .await?;

        let mut public_requests = Vec::new();

        for req in result {
            if req.auditor_organization.is_some() || req.customer_organization.is_some() {
                continue
            }
            public_requests.push(PublicRequest::new(&self.context, req).await?);
        }

        // Ok(MyAuditRequestResult {
        //     result: public_requests,
        //     total_documents,
        // })
        Ok(public_requests)
    }

    pub async fn change(
        &self,
        id: ObjectId,
        change: RequestChange,
    ) -> error::Result<PublicRequest> {
        let auth = self.context.auth();
        let user_id = auth.id().unwrap();

        let requests = self
            .context
            .try_get_repository::<AuditRequest<ObjectId>>()?;

        let Some(mut request) = requests.find("id", &Bson::ObjectId(id)).await? else {
            return Err(anyhow::anyhow!("No customer found").code(404));
        };

        let user_access = Edit.get_access(&auth, &request);
        if !user_access && request.auditor_organization.is_none() {
            return Err(anyhow::anyhow!("User is not available to change this audit request").code(403));
        }

        let mut is_organization_auditor = false;
        if !user_access {
            if let Some(auditor_organization) = request.auditor_organization {
                is_organization_auditor = check_is_organization_user(
                    &self.context,
                    auditor_organization,
                    Some(OrgAccessLevel::Editor),
                ).await?;
                if !is_organization_auditor {
                    return Err(anyhow::anyhow!("User is not available to change this audit request").code(403));
                }
            }
        }

        let mut is_history_changed = false;

        if let Some(description) = change.description {
            if request.description != description {
                request.description = description;
                is_history_changed = true;
            }
        }

        if change.scope.is_some() {
            if request.scope != change.scope {
                request.scope = change.scope;
                is_history_changed = true;
            }
        }

        if change.tags.is_some() {
            if request.tags != change.tags {
                request.tags = change.tags;
                is_history_changed = true;
            }
        }

        if let Some(time) = change.time {
            request.time = time;
            is_history_changed = true;
        }

        if change.total_cost.is_some() {
            if request.total_cost != change.total_cost {
                request.total_cost = change.total_cost;
                request.price = None;
                is_history_changed = true;
            }
        }

        if change.price.is_some() && change.total_cost.is_none() {
            if request.price != change.price {
                request.price = change.price;
                request.total_cost = None;
                is_history_changed = true;
            }
        }

        let last_changer_role = if user_id == request.customer_id {
            Role::Customer
        } else if user_id == request.auditor_id || is_organization_auditor {
            Role::Auditor
        } else {
            return Err(anyhow::anyhow!("User is not available to change this request").code(403));
        };

        let (receiver_id, receiver_role, changer_id) = if last_changer_role == Role::Customer {
            (request.auditor_id, Role::Auditor, request.customer_id)
        } else {
            (request.customer_id, Role::Customer, request.auditor_id)
        };

        request.last_changer = last_changer_role;

        if is_history_changed {
            let project = get_project(&self.context, request.project_id).await?;

            let edit_history_item = AuditEditHistory {
                id: request.edit_history.len(),
<<<<<<< HEAD
                date: request.last_modified.clone(),
                author: changer_id.to_hex(),
=======
                date: Utc::now().timestamp_micros(),
                author: user_id.to_hex(),
>>>>>>> 004847c9
                comment: change.comment,
                audit: serde_json::to_string(&json!({
                    "project_name": project.name,
                    "description": request.description,
                    "scope": request.scope,
                    "tags": request.tags,
                    "price": request.price,
                    "total_cost": request.total_cost,
                    "time": request.time,
                    "conclusion": "".to_string(),
                })).unwrap(),
            };

            request.edit_history.push(edit_history_item);

            *request.unread_edits.entry(receiver_id.to_hex()).or_insert(0) += 1;
            request.unread_edits.insert(user_id.to_hex(), 0);
        }

        let public_request = PublicRequest::new(&self.context, request.clone()).await?;

        if let Some(chat_id) = request.chat_id {
            delete_message(chat_id.chat_id, chat_id.message_id, auth.clone())?
        }

        let message = create_audit_message(
            CreateAuditMessage::Request(public_request.clone()),
            Some(AuditMessageStatus::Request),
            receiver_id,
            receiver_role,
            last_changer_role,
        );

        let chat = send_message(message, auth)?;

        request.chat_id = Some(AuditMessageId {
            chat_id: chat.id,
            message_id: chat.last_message.id,
        });

        // requests.update_one(doc! {"_id": &request.id}, &request).await?;
        requests.delete("_id", &request.id).await?;
        requests.insert(&request).await?;

        Ok(public_request)
    }

    pub async fn delete(&self, id: ObjectId) -> error::Result<PublicRequest> {
        let auth = self.context.auth();

        let requests = self
            .context
            .try_get_repository::<AuditRequest<ObjectId>>()?;

        let Some(request) = requests.delete("id", &id).await? else {
            return Err(anyhow::anyhow!("No customer found").code(404));
        };

        let user_access = Edit.get_access(&auth, &request);
        if !user_access && request.auditor_organization.is_none() {
            requests.insert(&request).await?;
            return Err(anyhow::anyhow!("User is not available to delete this audit request").code(403));
        }

        let mut is_organization_auditor = false;
        if !user_access {
            if let Some(auditor_organization) = request.auditor_organization {
                is_organization_auditor = check_is_organization_user(
                    &self.context,
                    auditor_organization,
                    Some(OrgAccessLevel::Editor),
                ).await?;
                if !is_organization_auditor {
                    requests.insert(&request).await?;
                    return Err(anyhow::anyhow!("User is not available to delete this audit request").code(400));
                }
            }
        }

        let current_role = if auth.id() == Some(request.customer_id) {
            Role::Customer
        } else if auth.id() == Some(request.auditor_id) || is_organization_auditor {
            Role::Auditor
        } else {
            return Err(anyhow::anyhow!("User is not available to delete this request").code(403));
        };

        let public_request = PublicRequest::new(&self.context, request.clone()).await?;

        if current_role == Role::Customer {
            self.context
                .make_request::<()>()
                .auth(auth)
                .post(format!(
                    "{}://{}/project/auditor/{}/{}",
                    PROTOCOL.as_str(),
                    CUSTOMERS_SERVICE.as_str(),
                    request.project_id,
                    request.auditor_id
                ))
                .send()
                .await?;
        }

        let (event_receiver, receiver_role) = if current_role == Role::Customer {
            (public_request.auditor_id.parse::<ObjectId>()?, Role::Auditor)
        } else {
            (public_request.customer_id.parse::<ObjectId>()?, Role::Customer)
        };

        let event = PublicEvent::new(
            event_receiver,
            EventPayload::RequestDecline(public_request.id.clone()),
        );

        self.context
            .make_request()
            .post(format!(
                "{}://{}/{}/event",
                PROTOCOL.as_str(),
                EVENTS_SERVICE.as_str(),
                API_PREFIX.as_str(),
            ))
            .auth(self.context.server_auth())
            .json(&event)
            .send()
            .await?;

        if let Some(chat_id) = request.chat_id {
            delete_message(chat_id.chat_id, chat_id.message_id, auth.clone())?
        }

        let message = create_audit_message(
            CreateAuditMessage::Request(public_request.clone()),
            Some(AuditMessageStatus::Declined),
            event_receiver,
            receiver_role,
            current_role,
        );

        send_message(message, auth)?;

        Ok(public_request)
    }

    pub async fn find_all(
        &self,
        role: Role,
        user_id: ObjectId,
    ) -> error::Result<Vec<AuditRequest<String>>> {
        let requests = self
            .context
            .try_get_repository::<AuditRequest<ObjectId>>()?;

        let id = match role {
            Role::Auditor => "auditor_id",
            Role::Customer => "customer_id",
        };

        let result = requests
            .find_many(id, &Bson::ObjectId(user_id))
            .await?
            .into_iter()
            .map(|r| r.stringify())
            .collect();

        Ok(result)
    }

    pub async fn find_my_organization_audit_requests(&self) -> error::Result<Vec<PublicRequest>> {
        let organizations = get_my_organizations(&self.context).await?;
        let requests = self
            .context
            .try_get_repository::<AuditRequest<ObjectId>>()?;

        let mut result = vec![];
        for org in organizations.owner {
            let org_requests = requests
                .find_many("auditor_organization", &Bson::ObjectId(org.id.parse()?))
                .await?;
            for req in org_requests {
                result.push(PublicRequest::new(&self.context, req).await?);
            }
        }

        for org in organizations.member {
            let org_requests = requests
                .find_many("auditor_organization", &Bson::ObjectId(org.id.parse()?))
                .await?;
            for req in org_requests {
                result.push(PublicRequest::new(&self.context, req).await?);
            }
        }

        Ok(result)
    }

    pub async fn find_organization_audit_requests(&self, org_id: ObjectId) -> error::Result<Vec<PublicRequest>> {
        let requests = self
            .context
            .try_get_repository::<AuditRequest<ObjectId>>()?;

        let is_organization_member = check_is_organization_user(&self.context, org_id, None)
            .await?;
        if !is_organization_member {
            return Err(
                anyhow::anyhow!("User is not a member of this organization or the user is not able to view audits"
            ).code(403));
        }

        let org_requests = requests
            .find_many("auditor_organization", &Bson::ObjectId(org_id))
            .await?;

        let mut public_requests = vec![];
        for req in org_requests {
            public_requests.push(PublicRequest::new(&self.context, req).await?);
        }

        Ok(public_requests)
    }

    pub async fn get_request_edit_history(
        &self,
        id: ObjectId,
    ) -> error::Result<EditHistoryResponse> {
        let Some(request) = self.get_request(id).await? else {
            return Err(anyhow::anyhow!("Audit request not found").code(404));
        };

        let mut result = vec![];

        for history in request.edit_history {
            let role = if history.author == request.auditor_id.to_hex() {
                Role::Auditor
            } else {
                Role::Customer
            };
            result.push(PublicAuditEditHistory::new(&self.context, history, role).await?);
        }

        result.reverse();

        Ok(EditHistoryResponse {
            edit_history: result,
            approved_by: HashMap::new(),
            unread: request.unread_edits,
        })
    }

    pub async fn unread_edits(
        &self,
        request_id: ObjectId,
        unread: usize,
    ) -> error::Result<()> {
        let auth = self.context.auth();
        let user_id = auth.id().unwrap();

        let Some(mut request) = self.get_request(request_id).await? else {
            return Err(anyhow::anyhow!("Audit request not found").code(404));
        };

        request.unread_edits.insert(user_id.to_hex(), unread);

        let requests = self
            .context
            .try_get_repository::<AuditRequest<ObjectId>>()?;

        // requests.update_one(doc! {"_id": &request.id}, &request).await?;
        requests.delete("_id", &request.id).await?;
        requests.insert(&request).await?;

        Ok(())
    }
}<|MERGE_RESOLUTION|>--- conflicted
+++ resolved
@@ -528,13 +528,8 @@
 
             let edit_history_item = AuditEditHistory {
                 id: request.edit_history.len(),
-<<<<<<< HEAD
-                date: request.last_modified.clone(),
+                date: Utc::now().timestamp_micros(),
                 author: changer_id.to_hex(),
-=======
-                date: Utc::now().timestamp_micros(),
-                author: user_id.to_hex(),
->>>>>>> 004847c9
                 comment: change.comment,
                 audit: serde_json::to_string(&json!({
                     "project_name": project.name,
