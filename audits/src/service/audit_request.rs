--- conflicted
+++ resolved
@@ -423,10 +423,7 @@
         if change.total_cost.is_some() {
             if request.total_cost != change.total_cost {
                 request.total_cost = change.total_cost;
-<<<<<<< HEAD
-=======
                 request.price = None;
->>>>>>> 2a97e991
                 is_history_changed = true;
             }
         }
@@ -434,10 +431,7 @@
         if change.price.is_some() && change.total_cost.is_none() {
             if request.price != change.price {
                 request.price = change.price;
-<<<<<<< HEAD
-=======
                 request.total_cost = None;
->>>>>>> 2a97e991
                 is_history_changed = true;
             }
         }
